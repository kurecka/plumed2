/* +++++++++++++++++++++++++++++++++++++++++++++++++++++++++++++++++++++++++
   Copyright (c) 2013-2015 The plumed team
   (see the PEOPLE file at the root of the distribution for a list of names)

   See http://www.plumed-code.org for more information.

   This file is part of plumed, version 2.

   plumed is free software: you can redistribute it and/or modify
   it under the terms of the GNU Lesser General Public License as published by
   the Free Software Foundation, either version 3 of the License, or
   (at your option) any later version.

   plumed is distributed in the hope that it will be useful,
   but WITHOUT ANY WARRANTY; without even the implied warranty of
   MERCHANTABILITY or FITNESS FOR A PARTICULAR PURPOSE.  See the
   GNU Lesser General Public License for more details.

   You should have received a copy of the GNU Lesser General Public License
   along with plumed.  If not, see <http://www.gnu.org/licenses/>.
+++++++++++++++++++++++++++++++++++++++++++++++++++++++++++++++++++++++++ */
#include "DRMSD.h"
#include "MetricRegister.h"
#include "tools/Pbc.h"

namespace PLMD {

PLUMED_REGISTER_METRIC(DRMSD,"DRMSD")

DRMSD::DRMSD( const ReferenceConfigurationOptions& ro ):
ReferenceConfiguration( ro ),
SingleDomainRMSD( ro ),
bounds_were_set(false),
nopbc(true),
lower(0),
upper(std::numeric_limits<double>::max( ))
{
}

void DRMSD::setBoundsOnDistances( bool dopbc, double lbound, double ubound ){
  bounds_were_set=true; nopbc=!dopbc; 
  lower=lbound; upper=ubound;
}

void DRMSD::read( const PDB& pdb ){
  readAtomsFromPDB( pdb );

  parseFlag("NOPBC",nopbc);  
  parse("LOWER_CUTOFF",lower,true);
  parse("UPPER_CUTOFF",upper,true);
  setBoundsOnDistances( !nopbc, lower, upper );
  setup_targets();
}

void DRMSD::setReferenceAtoms( const std::vector<Vector>& conf, const std::vector<double>& align_in, const std::vector<double>& displace_in ){
  SingleDomainRMSD::setReferenceAtoms( conf, align_in, displace_in );
  setup_targets();
}

void DRMSD::setup_targets(){
  plumed_massert( bounds_were_set, "I am missing a call to DRMSD::setBoundsOnDistances");

  unsigned natoms = getNumberOfReferencePositions();
  for(unsigned i=0;i<natoms-1;++i){
      for(unsigned j=i+1;j<natoms;++j){
          double distance = delta( getReferencePosition(i), getReferencePosition(j) ).modulo();
          if(distance < upper && distance > lower ){
              targets[std::make_pair(i,j)] = distance;
          }
       }
  }
  if( targets.empty() ) error("drmsd will compare no distances - check upper and lower bounds are sensible");  
}

<<<<<<< HEAD
double DRMSD::calc( const std::vector<Vector>& pos, const Pbc& pbc, ReferenceValuePack& myder, const bool& squared ) const {
  plumed_dbg_assert( targets.size()>0 );
=======
double DRMSD::calc( const std::vector<Vector>& pos, const Pbc& pbc, const bool& squared ){
  plumed_dbg_assert( !targets.empty() );
>>>>>>> 100b3efd

  Vector distance; 
  double drmsd=0.; 
  for(std::map< std::pair <unsigned,unsigned> , double>::const_iterator it=targets.begin();it!=targets.end();++it){
      
      unsigned i=getAtomIndex( it->first.first );
      unsigned j=getAtomIndex( it->first.second );

      if(nopbc){ distance=delta( pos[i] , pos[j] ); }
      else{ distance=pbc.distance( pos[i] , pos[j] ); }

      double len = distance.modulo();
      double diff = len - it->second;

      drmsd += diff * diff;
      myder.addAtomDerivatives( i, -( diff / len ) * distance );
      myder.addAtomDerivatives( j, ( diff / len ) * distance );
      myder.addBoxDerivatives( -( diff / len ) * Tensor(distance,distance) );
  }

  double npairs = static_cast<double>(targets.size());
  double idrmsd;

  if(squared){
     drmsd = drmsd / npairs;
     idrmsd = 2.0 / npairs;
  } else {
     drmsd = sqrt( drmsd / npairs );
     idrmsd = 1.0/( drmsd * npairs );
  }

  myder.scaleAllDerivatives( idrmsd );
  // virial *= idrmsd; 
  // for(unsigned i=0;i<getNumberOfAtoms();++i){atom_ders[i] *= idrmsd;}

  return drmsd;
}

}<|MERGE_RESOLUTION|>--- conflicted
+++ resolved
@@ -72,13 +72,8 @@
   if( targets.empty() ) error("drmsd will compare no distances - check upper and lower bounds are sensible");  
 }
 
-<<<<<<< HEAD
 double DRMSD::calc( const std::vector<Vector>& pos, const Pbc& pbc, ReferenceValuePack& myder, const bool& squared ) const {
   plumed_dbg_assert( targets.size()>0 );
-=======
-double DRMSD::calc( const std::vector<Vector>& pos, const Pbc& pbc, const bool& squared ){
-  plumed_dbg_assert( !targets.empty() );
->>>>>>> 100b3efd
 
   Vector distance; 
   double drmsd=0.; 
