--- conflicted
+++ resolved
@@ -46,11 +46,8 @@
 {
 friend class Direction;
 friend class SingleDomainRMSD;
-<<<<<<< HEAD
 friend class MultiDomainRMSD;
-=======
 friend class ReferenceConfiguration;
->>>>>>> b5f7e42b
 private:
 /// This flag tells us if the user has disabled checking of the input in order to
 /// do fancy paths with weird inputs
@@ -69,13 +66,9 @@
   std::vector<unsigned> atom_der_index;
 protected:
 /// Read in the atoms from the pdb file
-<<<<<<< HEAD
-  void readAtomsFromPDB( const PDB& );
-=======
   void readAtomsFromPDB( const PDB&, const bool allowblocks=false );
 /// Add atom indices to list
   void setAtomIndices( const std::vector<AtomNumber>& atomnumbers );
->>>>>>> b5f7e42b
 /// Read a list of atoms from the pdb input file
   bool parseAtomList( const std::string& , std::vector<unsigned>& );
 /// Get the vector of alignment weights
@@ -84,17 +77,12 @@
   const std::vector<double> & getDisplace() const ;
 /// Get the position of the ith atom
   Vector getReferencePosition( const unsigned& iatom ) const ;  
-<<<<<<< HEAD
-/// Get the reference positions
-  const std::vector<Vector> & getReferencePositions() const ; 
-=======
 /// Add derivatives to iatom th atom in list
 //  void addAtomicDerivatives( const unsigned& , const Vector& );
 /// Get the atomic derivatives on the ith atom in the list
 //  Vector retrieveAtomicDerivatives( const unsigned& ) const ;
 /// Add derivatives to the viral
 //  void addBoxDerivatives( const Tensor& );
->>>>>>> b5f7e42b
 /// This does the checks that are always required
   void singleDomainRequests( std::vector<AtomNumber>&, bool disable_checks );
 public:
@@ -110,11 +98,7 @@
 /// Set the positions of the reference atoms
   virtual void setReferenceAtoms( const std::vector<Vector>& conf, const std::vector<double>& align_in, const std::vector<double>& displace_in )=0;
 /// Print the atomic positions
-<<<<<<< HEAD
   void printAtoms( const double& lunits, SetupMolInfo* mymoldat, OFile& ofile ) const ;
-=======
-  void printAtoms( OFile& ofile, const double& lunits ) const ;
->>>>>>> b5f7e42b
 /// Return all atom indexes
   const std::vector<AtomNumber>& getAbsoluteIndexes();
 /// This returns how many atoms there should be
@@ -143,17 +127,13 @@
 
 inline
 unsigned ReferenceAtoms::getNumberOfReferencePositions() const {
-<<<<<<< HEAD
-  return der_index.size(); // reference_atoms.size();
-=======
   plumed_dbg_assert( atom_der_index.size()==reference_atoms.size() );
   return reference_atoms.size();
->>>>>>> b5f7e42b
 }
 
 inline
 unsigned ReferenceAtoms::getNumberOfAtoms() const {
-  return der_index.size(); // reference_atoms.size();
+  return atom_der_index.size(); // reference_atoms.size();
 }
 
 inline
