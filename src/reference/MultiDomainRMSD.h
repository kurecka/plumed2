--- conflicted
+++ resolved
@@ -32,6 +32,8 @@
 private:
 /// The type of RMSD we are using
   std::string ftype;
+/// Are we doing pca
+  bool pca;
 /// The weight of a block
   std::vector<double> weights;
 /// Blocks containing start and end points for all the domains
@@ -46,17 +48,13 @@
 /// Set the input from an analysis object (don't know how this will work yet so currently just a plumed_error)
   void setReferenceAtoms( const std::vector<Vector>& conf, const std::vector<double>& align_in, const std::vector<double>& displace_in );
 /// Calculate
-<<<<<<< HEAD
   double calc( const std::vector<Vector>& pos, const Pbc& pbc, const std::vector<Value*>& vals, const std::vector<double>& arg, ReferenceValuePack& myder, const bool& squared ) const ;
   double calculate( const std::vector<Vector>& pos, const Pbc& pbc, ReferenceValuePack& myder, const bool& squared ) const ;
-=======
-  double calc( const std::vector<Vector>& pos, const Pbc& pbc, const std::vector<Value*>& vals, const std::vector<double>& arg, const bool& squared );
-  double calculate( const std::vector<Vector>& pos, const Pbc& pbc,  const bool& squared );
 ///
   bool pcaIsEnabledForThisReference();
-  Vector getAtomicDisplacement( const unsigned& iatom );
-  double projectAtomicDisplacementOnVector( const unsigned& iv, const Matrix<Vector>& vecs, const std::vector<Vector>& pos, std::vector<Vector>& derivatives );
->>>>>>> a3fc7f33
+//  Vector getAtomicDisplacement( const unsigned& iatom );
+  double projectAtomicDisplacementOnVector( const unsigned& iv, const Matrix<Vector>& vecs, const std::vector<Vector>& pos, ReferenceValuePack& mypack ) const ; 
+  void setupPCAStorage( ReferenceValuePack& mypack ); 
 };
 
 }
