/* +++++++++++++++++++++++++++++++++++++++++++++++++++++++++++++++++++++++++
   Copyright (c) 2013,2014 The plumed team
   (see the PEOPLE file at the root of the distribution for a list of names)

   See http://www.plumed-code.org for more information.

   This file is part of plumed, version 2.

   plumed is free software: you can redistribute it and/or modify
   it under the terms of the GNU Lesser General Public License as published by
   the Free Software Foundation, either version 3 of the License, or
   (at your option) any later version.

   plumed is distributed in the hope that it will be useful,
   but WITHOUT ANY WARRANTY; without even the implied warranty of
   MERCHANTABILITY or FITNESS FOR A PARTICULAR PURPOSE.  See the
   GNU Lesser General Public License for more details.

   You should have received a copy of the GNU Lesser General Public License
   along with plumed.  If not, see <http://www.gnu.org/licenses/>.
+++++++++++++++++++++++++++++++++++++++++++++++++++++++++++++++++++++++++ */
#include "ReferenceConfiguration.h"
#include "ReferenceArguments.h"
#include "ReferenceAtoms.h"
#include "core/Value.h"
#include "tools/OFile.h"
#include "tools/PDB.h"

namespace PLMD{

ReferenceConfigurationOptions::ReferenceConfigurationOptions( const std::string& type ):
tt(type)
{
}

bool ReferenceConfigurationOptions::usingFastOption() const {
  return (tt.find("-FAST")!=std::string::npos);
}

std::string ReferenceConfigurationOptions::getMultiRMSDType() const {
  plumed_assert( tt.find("MULTI-")!=std::string::npos );
  std::size_t dot=tt.find_first_of("MULTI-");
  return tt.substr(dot+6); 
}

ReferenceConfiguration::ReferenceConfiguration( const ReferenceConfigurationOptions& ro ):
name(ro.tt)
// arg_ders(0),
// atom_ders(0)
{
}

ReferenceConfiguration::~ReferenceConfiguration()
{
}

std::string ReferenceConfiguration::getName() const {
  return name;
}

void ReferenceConfiguration::set( const PDB& pdb ){
  line=pdb.getRemark(); 
  std::string ignore; 
  if( parse("TYPE",ignore,true) ){
      if(ignore!=name) error("mismatch for name");
  }
  if( !parse("WEIGHT",weight,true) ) weight=1.0;
  read( pdb );
}

// void ReferenceConfiguration::setNumberOfArguments( const unsigned& n ){
//   arg_ders.resize(n); tmparg.resize(n);
// }

// void ReferenceConfiguration::setNumberOfAtoms( const unsigned& n ){
//   atom_ders.resize(n);
// }

// bool ReferenceConfiguration::getVirial( Tensor& virout ) const {
//   if(virialWasSet) virout=virial;
//   return virialWasSet;
// }

void ReferenceConfiguration::parseFlag( const std::string&key, bool&t ){
  Tools::parseFlag(line,key,t);
}

void ReferenceConfiguration::error(const std::string& msg){
  plumed_merror("error reading reference configuration of type " + name + " : " + msg );
}

void ReferenceConfiguration::setNamesAndAtomNumbers( const std::vector<AtomNumber>& numbers, const std::vector<std::string>& arg ){
   ReferenceAtoms* atoms=dynamic_cast<ReferenceAtoms*>( this );
  if(!atoms){
     plumed_massert( numbers.size()==0, "expecting no atomic positions");
     //setNumberOfAtoms( 0 );
  } else { 
     atoms->setAtomNumbers( numbers );
     // setNumberOfAtoms( numbers.size() );
  }
  // Copy the arguments to the reference
  ReferenceArguments* args=dynamic_cast<ReferenceArguments*>( this );
  if(!args){
     plumed_massert( arg.size()==0, "expecting no arguments");
     // setNumberOfArguments(0);
  } else {
     args->setArgumentNames( arg );
     // setNumberOfArguments( arg.size() );
  }
}

void ReferenceConfiguration::setReferenceConfig( const std::vector<Vector>& pos, const std::vector<double>& arg, const std::vector<double>& metric ){
//  plumed_dbg_assert( pos.size()==atom_ders.size() && arg.size()==arg_ders.size() );
  // Copy the atomic positions to the reference
  ReferenceAtoms* atoms=dynamic_cast<ReferenceAtoms*>( this );
  if(!atoms){
     plumed_massert( pos.size()==0, "expecting no atomic positions");
  } else { 
     std::vector<double> align_in( pos.size(), 1.0 ), displace_in( pos.size(), 1.0 );
     atoms->setReferenceAtoms( pos, align_in, displace_in );
  }
  // Copy the arguments to the reference
  ReferenceArguments* args=dynamic_cast<ReferenceArguments*>( this );
  if(!args){
     plumed_massert( arg.size()==0 && metric.size()==0, "expecting no arguments");
  } else {
     args->setReferenceArguments( arg, metric );
  }
}

void ReferenceConfiguration::checkRead(){
  if(!line.empty()){
    std::string msg="cannot understand the following words from the input line : ";
    for(unsigned i=0;i<line.size();i++) msg = msg + line[i] + ", ";
    error(msg);
  }
}

<<<<<<< HEAD
// void ReferenceConfiguration::clearDerivatives(){
//   for(unsigned i=0;i<atom_ders.size();++i) atom_ders[i].zero();
//   virial.zero(); virialWasSet=false;
//   arg_ders.assign(arg_ders.size(),0.0);
// }
=======
bool ReferenceConfiguration::isDirection() const {
  return ( name=="DIRECTION" );
}

void ReferenceConfiguration::clearDerivatives(){
  for(unsigned i=0;i<atom_ders.size();++i) atom_ders[i].zero();
  virial.zero(); virialWasSet=false;
  arg_ders.assign(arg_ders.size(),0.0);
}
>>>>>>> a3fc7f33

double ReferenceConfiguration::calculate( const std::vector<Vector>& pos, const Pbc& pbc, const std::vector<Value*>& vals, 
                                          ReferenceValuePack& myder, const bool& squared ) const {
  // clearDerivatives();
  std::vector<double> tmparg( vals.size() );
  for(unsigned i=0;i<vals.size();++i) tmparg[i]=vals[i]->get();
  return calc( pos, pbc, vals, tmparg, myder, squared );
}

// void ReferenceConfiguration::copyDerivatives( const ReferenceConfiguration* ref ){
//   plumed_dbg_assert( ref->atom_ders.size()==atom_ders.size() && ref->arg_ders.size()==arg_ders.size() );
//   for(unsigned i=0;i<atom_ders.size();++i) atom_ders[i]=ref->atom_ders[i];
//   for(unsigned i=0;i<arg_ders.size();++i) arg_ders[i]=ref->arg_ders[i];
//   virialWasSet=ref->virialWasSet; virial=ref->virial;
// }

void ReferenceConfiguration::print( OFile& ofile, const double& time, const double& weight, const double& old_norm ){
  ofile.printf("REMARK TIME=%f LOG_WEIGHT=%f OLD_NORM=%f\n",time, weight, old_norm );
  print( ofile, "%f" );  // HARD CODED FORMAT HERE AS THIS IS FOR CHECKPOINT FILE
}

void ReferenceConfiguration::print( OFile& ofile, const std::string& fmt ){
  ReferenceArguments* args=dynamic_cast<ReferenceArguments*>(this);
  if(args) args->printArguments( ofile, fmt );
  ReferenceAtoms* atoms=dynamic_cast<ReferenceAtoms*>(this);
  if(atoms) atoms->printAtoms( ofile );
  ofile.printf("END\n");
}

double distance( const Pbc& pbc, const std::vector<Value*> & vals, ReferenceConfiguration* ref1, ReferenceConfiguration* ref2, const bool& squared ){
  MultiValue myvals( 2, ref1->getReferenceArguments().size() + 3*ref1->getReferencePositions().size() + 9 ); 
  ReferenceValuePack myder( ref1->getReferenceArguments().size() , ref1->getReferencePositions().size() , myvals ); 
  double dist1=ref1->calc( ref2->getReferencePositions(), pbc, vals, ref2->getReferenceArguments(), myder, squared );
#ifndef NDEBUG
  // Check that A - B = B - A
  double dist2=ref2->calc( ref1->getReferencePositions(), pbc, vals, ref1->getReferenceArguments(), myder, squared );
  plumed_dbg_assert( fabs(dist1-dist2)<epsilon );
#endif 
  return dist1;
}

}<|MERGE_RESOLUTION|>--- conflicted
+++ resolved
@@ -136,23 +136,9 @@
   }
 }
 
-<<<<<<< HEAD
-// void ReferenceConfiguration::clearDerivatives(){
-//   for(unsigned i=0;i<atom_ders.size();++i) atom_ders[i].zero();
-//   virial.zero(); virialWasSet=false;
-//   arg_ders.assign(arg_ders.size(),0.0);
-// }
-=======
 bool ReferenceConfiguration::isDirection() const {
   return ( name=="DIRECTION" );
 }
-
-void ReferenceConfiguration::clearDerivatives(){
-  for(unsigned i=0;i<atom_ders.size();++i) atom_ders[i].zero();
-  virial.zero(); virialWasSet=false;
-  arg_ders.assign(arg_ders.size(),0.0);
-}
->>>>>>> a3fc7f33
 
 double ReferenceConfiguration::calculate( const std::vector<Vector>& pos, const Pbc& pbc, const std::vector<Value*>& vals, 
                                           ReferenceValuePack& myder, const bool& squared ) const {
