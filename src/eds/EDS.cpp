/* +++++++++++++++++++++++++++++++++++++++++++++++++++++++++++++++++++++++++
Copyright (c) 2017 of Glen Hocky and Andrew White

The eds module is free software: you can redistribute it and/or modify
it under the terms of the GNU Lesser General Public License as published by
the Free Software Foundation, either version 3 of the License, or
(at your option) any later version.

The eds module is distributed in the hope that it will be useful,
but WITHOUT ANY WARRANTY; without even the implied warranty of
MERCHANTABILITY or FITNESS FOR A PARTICULAR PURPOSE.  See the
GNU Lesser General Public License for more details.

You should have received a copy of the GNU Lesser General Public License
along with plumed.  If not, see <http://www.gnu.org/licenses/>.
+++++++++++++++++++++++++++++++++++++++++++++++++++++++++++++++++++++++++ */
#include "bias/Bias.h"
#include "core/ActionRegister.h"
#include "core/Atoms.h"
#include "core/PlumedMain.h"
#include "tools/File.h"
#include "tools/Matrix.h"
#include "tools/Random.h"



#include <iostream>


using namespace PLMD;
using namespace bias;

//namespace is lowercase to match
//module names being all lowercase

namespace PLMD {
namespace eds {

//+PLUMEDOC EDSMOD_BIAS EDS
/*
Add a linear bias on a set of observables.

This force is the same as the linear part of the bias in \ref
RESTRAINT, but this bias has the ability to compute prefactors
adaptively using the scheme of White and Voth \cite white2014efficient
in order to match target observable values for a set of CVs.
Further updates to the algorithm are described in \cite hocky2017cgds.

You can
see a tutorial on EDS specifically for biasing coordination number at
<a
href="http://thewhitelab.org/Blog/tutorial/2017/05/10/lammps-coordination-number-tutorial/">
Andrew White's webpage</a>.

The addition to the potential is of the form
\f[
  \sum_i \frac{\alpha_i}{s_i} x_i
\f]

where for CV \f$x_i\f$, a coupling constant \f${\alpha}_i\f$ is determined
adaptively or set by the user to match a target value for
\f$x_i\f$. \f$s_i\f$ is a scale parameter, which by default is set to
the target value. It may also be set separately.

\warning
It is not possible to set the target value of the observable
to zero with the default value of \f$s_i\f$ as this will cause a
divide-by-zero error. Instead, set \f$s_i=1\f$ or modify the CV so the
desired target value is no longer zero.

Notice that a similar method is available as \ref MAXENT, although with different features and using a different optimization algorithm.

\par Examples

The following input for a harmonic oscillator of two beads will
adaptively find a linear bias to change the mean and variance to the
target values. The PRINT line shows how to access the value of the
coupling constants.

\plumedfile
dist: DISTANCE ATOMS=1,2
# this is the squared of the distance
dist2: COMBINE ARG=dist POWERS=2 PERIODIC=NO

#bias mean and variance
eds: EDS ARG=dist,dist2 CENTER=2.0,1.0 PERIOD=50000 TEMP=1.0
PRINT ARG=dist,dist2,eds.dist_coupling,eds.dist2_coupling,eds.bias,eds.force2 FILE=colvars.dat STRIDE=100
\endplumedfile

Rather than trying to find the coupling constants adaptively, one can ramp up to a constant value.
\plumedfile
#ramp couplings from 0,0 to -1,1 over 50000 steps
eds: EDS ARG=dist,dist2 CENTER=2.0,1.0 FIXED=-1,1 RAMP PERIOD=50000 TEMP=1.0

#same as above, except starting at -0.5,0.5 rather than default of 0,0
eds: EDS ARG=dist,dist2 CENTER=2.0,1.0 FIXED=-1,1 INIT=-0.5,0.5 RAMP PERIOD=50000 TEMP=1.0
\endplumedfile

A restart file can be added to dump information needed to restart/continue simulation using these parameters every PERIOD.
\plumedfile
#add the option to write to a restart file
eds: EDS ARG=dist,dist2 CENTER=2.0,1.0 PERIOD=50000 TEMP=1.0 OUT_RESTART=restart.dat
\endplumedfile

Read in a previous restart file. Adding RESTART flag makes output append
\plumedfile
eds: EDS ARG=dist,dist2 CENTER=2.0,1.0 PERIOD=50000 TEMP=1.0 IN_RESTART=restart.dat RESTART
\endplumedfile

Read in a previous restart file and freeze the bias at the final level from the previous simulation
\plumedfile
eds: EDS ARG=dist,dist2 CENTER=2.0,1.0 TEMP=1.0 IN_RESTART=restart.dat FREEZE
\endplumedfile

Read in a previous restart file and freeze the bias at the mean from the previous simulation
\plumedfile
eds: EDS ARG=dist,dist2 CENTER=2.0,1.0 TEMP=1.0 IN_RESTART=restart.dat FREEZE MEAN
\endplumedfile

Read in a previous restart file and continue the bias, but use the mean from the previous run as the starting point
\plumedfile
eds: EDS ARG=dist,dist2 CENTER=2.0,1.0 PERIOD=50000 TEMP=1.0 IN_RESTART=restart.dat MEAN
\endplumedfile


*/
//+ENDPLUMEDOC

class EDS : public Bias {


private:
  /*We will get this and store it once, since on-the-fly changing number of CVs will be fatal*/
  const unsigned int ncvs_;
  std::vector<double> center_;
  std::vector<Value*> center_values_;
  std::vector<double> scale_;
  std::vector<double> current_coupling_;
  std::vector<double> set_coupling_;
  std::vector<double> target_coupling_;
  std::vector<double> max_coupling_range_;
  std::vector<double> max_coupling_grad_;
  std::vector<double> coupling_rate_;
  std::vector<double> coupling_accum_;
  std::vector<double> means_;
  std::vector<double> differences_;
  std::vector<double> alpha_vector_;
  std::vector<double> alpha_vector_2_;
  std::vector<double> ssds_;
  std::vector<double> step_size_;
  std::vector<Value*> out_coupling_;
  Matrix<double> covar_;
  Matrix<double> covar2_;
  Matrix<double> lm_inv_;
  std::string in_restart_name_;
  std::string out_restart_name_;
  std::string fmt_;
  OFile out_restart_;
  IFile in_restart_;
  bool b_c_values_;
  bool b_adaptive_;
  bool b_freeze_;
  bool b_equil_;
  bool b_ramp_;
  bool b_covar_;
  bool b_restart_;
  bool b_write_restart_;
  bool b_hard_c_range_;
  bool b_lm_;
  int seed_;
  int update_period_;
  int avg_coupling_count_;
  int update_calls_;
  double kbt_;
  double c_range_increase_f_;
  double multi_prop_;
  double lm_mixing_par_;
  Random rand_;
  Value* value_force2_;

  /*read input restart. b_mean sets if we use mean or final value for freeze*/
  void readInRestart(const bool b_mean);
  /*setup output restart*/
  void setupOutRestart();
  /*write output restart*/
  void writeOutRestart();
  void update_statistics();
  void calc_lm_step_size();
  void calc_covar_step_size();
  void calc_ssd_step_size();
  void reset_statistics();
  void update_bias();
  void apply_bias();

public:
  explicit EDS(const ActionOptions&);
  void calculate();
  void update();
  void turnOnDerivatives();
  static void registerKeywords(Keywords& keys);
  ~EDS();
};

PLUMED_REGISTER_ACTION(EDS,"EDS")

void EDS::registerKeywords(Keywords& keys) {
  Bias::registerKeywords(keys);
  keys.use("ARG");
  keys.add("optional","CENTER","The desired centers (equilibrium values) which will be sought during the adaptive linear biasing. This is for fixed values");
  keys.add("optional","CENTER_ARG","The desired centers (equilibrium values) which will be sought during the adaptive linear biasing. "
           "CENTER_ARG is for calculated centers, e.g. from a CV or analysis. ");

  keys.add("optional","PERIOD","Steps over which to adjust bias for adaptive or ramping");
  keys.add("compulsory","RANGE","25.0","The (starting) maximum increase in coupling constant per PERIOD (in kBT/[BIAS_SCALE unit]) for each CV based");
  keys.add("compulsory","INCREASE_FACTOR","1.0","Factor by which to increase RANGE every time coupling exceeds RANGE. RANGE is the max prefactor for increasing coupling in a given PERIOD.");
  keys.add("compulsory","SEED","0","Seed for random order of changing bias");
  keys.add("compulsory","INIT","0","Starting value for coupling constant");
  keys.add("compulsory","FIXED","0","Fixed target values for coupling constant. Non-adaptive.");
  keys.add("optional","BIAS_SCALE","A divisor to set the units of the bias. "
           "If not set, this will be the experimental value by default (as is done in White and Voth 2014).");
  keys.add("optional","TEMP","The system temperature. If not provided will be taken from MD code (if available)");
  keys.add("optional","MULTI_PROP","What proportion of dimensions to update at each step. "
           "Must be in interval [1,0), where 1 indicates all and any other indicates a stochastic update. "
           "If not set, default is 1 / N, where N is the number of CVs. ");

  keys.addFlag("LM",false,"Use Levenberg-Marquadt algorithm along with simulatneous keyword. Otherwise use gradient descent.");
  keys.addFlag("LM_MIXING","1","Initial mixing parameter when using Levenberg-Marquadt minimization.");

  keys.add("optional","RESTART_FMT","the format that should be used to output real numbers in EDS restarts");
  keys.add("optional","OUT_RESTART","Output file for all information needed to continue EDS simulation. "
           "If you have the RESTART directive set (global or for EDS), this file will be appended to. "
           "Note that the header will be printed again if appending.");
  keys.add("optional","IN_RESTART","Read this file to continue an EDS simulation. "
           "If same as OUT_RESTART and you have not set the RESTART directive, the file will be backed-up and overwritten with new output. "
           "If you do have the RESTART flag set and it is the same name as OUT_RESTART, this file will be appended.");

  keys.addFlag("RAMP",false,"Slowly increase bias constant to a fixed value");
  keys.addFlag("COVAR",false,"Utilize the covariance matrix when updating the bias. Default Off, but may be enabled due to other options");
  keys.addFlag("FREEZE",false,"Fix bias at current level (only used for restarting).");
  keys.addFlag("MEAN",false,"Instead of using final bias level from restart, use average. Can only be used in conjunction with FREEZE");

  keys.use("RESTART");

  keys.addOutputComponent("force2","default","squared value of force from the bias");
  keys.addOutputComponent("_coupling","default", "For each named CV biased, there will be a corresponding output CV_coupling storing the current linear bias prefactor.");
}

EDS::EDS(const ActionOptions&ao):
  PLUMED_BIAS_INIT(ao),
  ncvs_(getNumberOfArguments()),
  scale_(ncvs_,0.0),
  current_coupling_(ncvs_,0.0),
  set_coupling_(ncvs_,0.0),
  target_coupling_(ncvs_,0.0),
  max_coupling_range_(ncvs_,25.0),
  max_coupling_grad_(ncvs_,0.0),
  coupling_rate_(ncvs_,1.0),
  coupling_accum_(ncvs_,0.0),
  means_(ncvs_,0.0),
  step_size_(ncvs_,0.0),
  out_coupling_(ncvs_,NULL),
  in_restart_name_(""),
  out_restart_name_(""),
  fmt_("%f"),
  b_adaptive_(true),
  b_freeze_(false),
  b_equil_(true),
  b_ramp_(false),
  b_covar_(false),
  b_restart_(false),
  b_write_restart_(false),
  b_hard_c_range_(false),
  b_lm_(false),
  seed_(0),
  update_period_(0),
  avg_coupling_count_(1),
  update_calls_(0),
  kbt_(0.0),
  c_range_increase_f_(1.0),
  multi_prop_(-1.0),
  lm_mixing_par_(0.1),
  value_force2_(NULL)
{
  double temp=-1.0;
  bool b_mean=false;

  addComponent("force2");
  componentIsNotPeriodic("force2");
  value_force2_ = getPntrToComponent("force2");

  for(unsigned int i = 0; i<ncvs_; i++) {
    std::string comp = getPntrToArgument(i)->getName() + "_coupling";
    addComponent(comp);
    componentIsNotPeriodic(comp);
    out_coupling_[i]=getPntrToComponent(comp);
  }

  parseVector("CENTER",center_);
  parseArgumentList("CENTER_ARG",center_values_);
  parseVector("BIAS_SCALE", scale_);
  parseVector("RANGE",max_coupling_range_);
  parseVector("FIXED",target_coupling_);
  parseVector("INIT",set_coupling_);
  parse("PERIOD",update_period_);
  parse("INCREASE_FACTOR",c_range_increase_f_);
  parse("TEMP",temp);
  parse("SEED",seed_);
  parse("MULTI_PROP",multi_prop_);
  parse("LM_MIXING",lm_mixing_par_);
  parse("RESTART_FMT", fmt_);
  fmt_ = " " + fmt_;//add space since parse strips them
  parse("OUT_RESTART",out_restart_name_);
  parseFlag("LM",b_lm_);
  parseFlag("RAMP",b_ramp_);
  parseFlag("FREEZE",b_freeze_);
  parseFlag("MEAN",b_mean);
  parseFlag("COVAR",b_covar_);
  parse("IN_RESTART",in_restart_name_);
  checkRead();

  /*
   * Things that are different when using changing centers:
   * 1. Scale
   * 2. The log file
   * 3. Reading Restarts
   */

  if(center_.size() == 0) {
    if(center_values_.size() == 0)
      error("Must set either CENTER or CENTER_ARG");
    else if(center_values_.size() != ncvs_)
      error("CENTER_ARG must contain the same number of variables as ARG");
    b_c_values_ = true;
    center_.resize(ncvs_);
    log.printf("  EDS will use possibly varying centers\n");
  } else {
    if(center_.size() != ncvs_)
      error("Must have same number of CENTER arguments as ARG arguments");
    else if(center_values_.size() != 0)
      error("You can only set CENTER or CENTER_ARG. Not both");
    b_c_values_ = false;
    log.printf("  EDS will use fixed centers\n");
  }



  log.printf("  setting scaling:");
  if(scale_.size() > 0  && scale_.size() < ncvs_) {
    error("the number of BIAS_SCALE values be the same as number of CVs");
  } else if(scale_.size() == 0 && b_c_values_) {
    log.printf(" Setting SCALE to be 1 for all CVs\n");
    scale_.resize(ncvs_);
    for(unsigned int i = 0; i < ncvs_; ++i)
      scale_[i] = 1;
  } else if(scale_.size() == 0 && !b_c_values_) {
    log.printf(" (default) ");

    scale_.resize(ncvs_);
    for(unsigned int i = 0; i < scale_.size(); i++) {
      if(center_[i]==0)
        error("BIAS_SCALE parameter has been set to CENTER value of 0 (as is default). This will divide by 0, so giving up. See doc for EDS bias");
      scale_[i] = center_[i];
    }
  } else {
    for(unsigned int i = 0; i < scale_.size(); i++)
      log.printf(" %f",scale_[i]);
  }
  log.printf("\n");


  if (b_lm_) {
    log.printf("  EDS will perform Levenberg-Marquardt minimization with mixing parameter = %f\n",lm_mixing_par_);
    differences_.resize(ncvs_);
    alpha_vector_.resize(ncvs_);
    alpha_vector_2_.resize(ncvs_);
    covar_.resize(ncvs_, ncvs_);
    covar2_.resize(ncvs_, ncvs_);
    lm_inv_.resize(ncvs_, ncvs_);
    covar2_*=0; lm_inv_*=0;
    if(multi_prop_ != 1) log.printf("     WARNING - doing LM minimization but MULTI_PROP!=1\n");
  }
  else if(b_covar_) {
    log.printf("  EDS will utilize covariance matrix for update steps\n");
    covar_.resize(ncvs_, ncvs_);
  } else {
    log.printf("  EDS will utilize variance for update steps\n");
    ssds_.resize(ncvs_);
  }


  if (b_mean == true and b_freeze_ == false) {
    error("EDS keyworkd MEAN can only be used along with keyword FREEZE");
  }

  if(in_restart_name_ != "") {
    b_restart_ = true;
    log.printf("  reading simulation information from file: %s\n",in_restart_name_.c_str());
    readInRestart(b_mean);
  } else {

    if(temp>=0.0) kbt_=plumed.getAtoms().getKBoltzmann()*temp;
    else kbt_ = plumed.getAtoms().getKbT();

    //in driver, this results in kbt of 0
    if(kbt_ == 0) {
      error("  Unable to determine valid kBT. "
            "Could be because you are runnning from driver or MD didn't give temperature.\n"
            "Consider setting temperature manually with the TEMP keyword.");
      kbt_ = 1;
    }

    log.printf("  kBT = %f\n",kbt_);
    log.printf("  Updating every %i steps\n",update_period_);

    if(!b_c_values_) {
      log.printf("  with centers:");
      for(unsigned int i = 0; i< ncvs_; i++) {
        log.printf(" %f ",center_[i]);
      }
    } else {
      log.printf("  with actions centers:");
      for(unsigned int i = 0; i< ncvs_; i++) {
        log.printf(" %s ",center_values_[i]->getName().c_str());
        //add dependency on these actions
        addDependency(center_values_[i]->getPntrToAction());
      }
    }

    log.printf("\n  with initial ranges / rates:\n");
    for(unsigned int i = 0; i<max_coupling_range_.size(); i++) {
      //this is just an empirical guess. Bigger range, bigger grads. Less frequent updates, bigger changes
      //
      //using the current maxing out scheme, max_coupling_range is the biggest step that can be taken in any given interval
      max_coupling_range_[i]*=kbt_;
      max_coupling_grad_[i] = max_coupling_range_[i];
      log.printf("    %f / %f\n",max_coupling_range_[i],max_coupling_grad_[i]);
    }

    if(seed_>0) {
      log.printf("  setting random seed = %i",seed_);
      rand_.setSeed(seed_);
    }

    for(unsigned int i = 0; i<ncvs_; ++i) if(target_coupling_[i]!=0.0) b_adaptive_=false;

    if(!b_adaptive_) {
      if(b_ramp_) {
        log.printf("  ramping up coupling constants over %i steps\n",update_period_);
      }

      log.printf("  with starting coupling constants");
      for(unsigned int i = 0; i<set_coupling_.size(); i++) log.printf(" %f",set_coupling_[i]);
      log.printf("\n");
      log.printf("  and final coupling constants");
      for(unsigned int i = 0; i<target_coupling_.size(); i++) log.printf(" %f",target_coupling_[i]);
      log.printf("\n");
    }

    //now do setup
    if(b_ramp_) {
      update_period_*=-1;
    }

    for(unsigned int i = 0; i<set_coupling_.size(); i++) current_coupling_[i] = set_coupling_[i];

    // if b_adaptive_, then first half will be used for equilibrating and second half for statistics
    if(update_period_>0) {
      update_period_ /= 2;
    }


  }

  if(b_freeze_) {
    b_adaptive_=false;
    update_period_ = 0;
    if (b_mean) {
      log.printf("  freezing bias at the average level from the restart file\n");
    } else {
      log.printf("  freezing bias at current level\n");
    }
  }

  if(multi_prop_ == -1.0) {
    log.printf("  Will update each dimension stochastically with probability 1 / number of CVs\n");
    multi_prop_ = 1.0 / ncvs_;
  } else if(multi_prop_ > 0 && multi_prop_ <= 1.0) {
    log.printf("  Will update each dimension stochastically with probability %f\n", multi_prop_);
  } else {
    error("  MULTI_PROP must be between 0 and 1\n");
  }

  if(out_restart_name_.length()>0) {
    log.printf("  writing restart information every %i steps to file %s with format %s\n",abs(update_period_),out_restart_name_.c_str(), fmt_.c_str());
    b_write_restart_ = true;
    setupOutRestart();
  }

  log<<"  Bibliography "<<plumed.cite("White and Voth, J. Chem. Theory Comput. 10 (8), 3023-3030 (2014)")<<"\n";
  log<<"  Bibliography "<<plumed.cite("G. M. Hocky, T. Dannenhoffer-Lafage, G. A. Voth, J. Chem. Theory Comput. 13 (9), 4593-4603 (2017)")<<"\n";
}

void EDS::readInRestart(const bool b_mean) {
  int adaptive_i;

  in_restart_.open(in_restart_name_);

  if(in_restart_.FieldExist("kbt")) {
    in_restart_.scanField("kbt",kbt_);
  } else { error("No field 'kbt' in restart file"); }
  log.printf("  with kBT = %f\n",kbt_);

  if(in_restart_.FieldExist("update_period")) {
    in_restart_.scanField("update_period",update_period_);
  } else { error("No field 'update_period' in restart file"); }
  log.printf("  Updating every %i steps\n",update_period_);

  if(in_restart_.FieldExist("adaptive")) {
    //note, no version of scanField for boolean
    in_restart_.scanField("adaptive",adaptive_i);
  } else { error("No field 'adaptive' in restart file"); }
  b_adaptive_ = bool(adaptive_i);

  if(in_restart_.FieldExist("seed")) {
    in_restart_.scanField("seed",seed_);
  } else { error("No field 'seed' in restart file"); }
  if(seed_>0) {
    log.printf("  setting random seed = %i",seed_);
    rand_.setSeed(seed_);
  }

  double time, tmp;
  std::vector<double> avg_bias = std::vector<double>(center_.size());
  unsigned int N = 0;
  std::string cv_name;

  while(in_restart_.scanField("time",time)) {

    for(unsigned int i = 0; i<ncvs_; ++i) {
      cv_name = getPntrToArgument(i)->getName();
      in_restart_.scanField(cv_name + "_center", set_coupling_[i]);
      in_restart_.scanField(cv_name + "_set", set_coupling_[i]);
      in_restart_.scanField(cv_name + "_target",target_coupling_[i]);
      in_restart_.scanField(cv_name + "_coupling",current_coupling_[i]);
      in_restart_.scanField(cv_name + "_maxrange",max_coupling_range_[i]);
      in_restart_.scanField(cv_name + "_maxgrad",max_coupling_grad_[i]);
      in_restart_.scanField(cv_name + "_accum",coupling_accum_[i]);
      in_restart_.scanField(cv_name + "_mean",means_[i]);
      //unused due to difference between covar/nocovar
      in_restart_.scanField(cv_name + "_std",tmp);

      avg_bias[i] += current_coupling_[i];
    }
    N++;

    in_restart_.scanField();
  }


  log.printf("  with centers:");
  for(unsigned int i = 0; i<center_.size(); i++) {
    log.printf(" %f",center_[i]);
  }
  log.printf("\n  and scaling:");
  for(unsigned int i = 0; i<scale_.size(); i++) {
    log.printf(" %f",scale_[i]);
  }

  log.printf("\n  with initial ranges / rates:\n");
  for(unsigned int i = 0; i<max_coupling_range_.size(); i++) {
    log.printf("    %f / %f\n",max_coupling_range_[i],max_coupling_grad_[i]);
  }

  if(!b_adaptive_ && update_period_<0) {
    log.printf("  ramping up coupling constants over %i steps\n",-update_period_);
  }

  if(b_mean) {
    log.printf("Loaded in averages for coupling constants...\n");
    for(unsigned int i = 0; i<current_coupling_.size(); i++) current_coupling_[i] = avg_bias[i] / N;
    for(unsigned int i = 0; i<current_coupling_.size(); i++) set_coupling_[i] = avg_bias[i] / N;
  }

  log.printf("  with current coupling constants:\n    ");
  for(unsigned int i = 0; i<current_coupling_.size(); i++) log.printf(" %f",current_coupling_[i]);
  log.printf("\n");
  log.printf("  with initial coupling constants:\n    ");
  for(unsigned int i = 0; i<set_coupling_.size(); i++) log.printf(" %f",set_coupling_[i]);
  log.printf("\n");
  log.printf("  and final coupling constants:\n    ");
  for(unsigned int i = 0; i<target_coupling_.size(); i++) log.printf(" %f",target_coupling_[i]);
  log.printf("\n");

  in_restart_.close();
}

void EDS::setupOutRestart() {
  out_restart_.link(*this);
  out_restart_.fmtField(fmt_);
  out_restart_.open(out_restart_name_);
  out_restart_.setHeavyFlush();

  out_restart_.addConstantField("adaptive").printField("adaptive",b_adaptive_);
  out_restart_.addConstantField("update_period").printField("update_period",update_period_);
  out_restart_.addConstantField("seed").printField("seed",seed_);
  out_restart_.addConstantField("kbt").printField("kbt",kbt_);

}

void EDS::writeOutRestart() {
  std::string cv_name;
  out_restart_.printField("time",getTimeStep()*getStep());

  for(unsigned int i = 0; i<ncvs_; ++i) {
    cv_name = getPntrToArgument(i)->getName();
    out_restart_.printField(cv_name + "_center",center_[i]);
    out_restart_.printField(cv_name + "_set",set_coupling_[i]);
    out_restart_.printField(cv_name + "_target",target_coupling_[i]);
    out_restart_.printField(cv_name + "_coupling",current_coupling_[i]);
    out_restart_.printField(cv_name + "_maxrange",max_coupling_range_[i]);
    out_restart_.printField(cv_name + "_maxgrad",max_coupling_grad_[i]);
    out_restart_.printField(cv_name + "_accum",coupling_accum_[i]);
    out_restart_.printField(cv_name + "_mean",means_[i]);
    if(!b_covar_ && !b_lm_)
      out_restart_.printField(cv_name + "_std",ssds_[i] / (fmax(1, update_calls_ - 1)));
    else
      out_restart_.printField(cv_name + "_std",covar_(i,i) / (fmax(1, update_calls_ - 1)));

  }
  out_restart_.printField();
}



void EDS::calculate() {

  //get center values from action if necessary
  if(b_c_values_)
    for(unsigned int i = 0; i < ncvs_; ++i)
      center_[i] = center_values_[i]->get();

  apply_bias();

  //adjust parameters according to EDS recipe
  update_calls_++;

  //check if we're ramping or doing normal updates and then restart if needed. The ramping check
  //is complicated because we could be frozen, finished ramping or not ramping.
  //The + 2 is so we have an extra line showing that the bias isn't changing (for my sanity and yours)
  if( b_write_restart_) {
    if(getStep() == 0 ||
        ( (update_period_ < 0 && !b_freeze_ && update_calls_ <= fabs(update_period_) + 2) ||
          (update_period_ > 0 && update_calls_ % update_period_ == 0 ) ) )
      writeOutRestart();
  }

  int b_finished_equil_flag = 1;

  //assume forces already applied and saved


  //are we ramping to a constant value and not done equilibrating?
  if(update_period_ < 0) {
    if(update_calls_ <= fabs(update_period_) && !b_freeze_) {
      for(unsigned int i = 0; i < ncvs_; ++i)
        current_coupling_[i] += (target_coupling_[i]-set_coupling_[i])/fabs(update_period_);
    }
    //make sure we don't reset update calls
    b_finished_equil_flag = 0;
  } else if(update_period_ == 0) { //do we have a no-update case?
    //not updating
    //pass
  } else if(!b_equil_) {
    //if we aren't wating for the bias to equilibrate, collect data
    update_statistics();
  } else {
    // equilibrating
    //check if we've reached the setpoint
    for(unsigned int i = 0; i < ncvs_; ++i) {
      if(coupling_rate_[i] == 0 || pow(current_coupling_[i] - set_coupling_[i],2) < pow(coupling_rate_[i],2)) {
        b_finished_equil_flag &= 1;
      }
      else {
        current_coupling_[i] += coupling_rate_[i];
        b_finished_equil_flag = 0;
      }
    }
  }

  //Update max coupling range if not hard
  if(!b_hard_c_range_) {
    for(unsigned int i = 0; i < ncvs_; ++i) {
      if(fabs(current_coupling_[i])>max_coupling_range_[i]) {
        max_coupling_range_[i]*=c_range_increase_f_;
        max_coupling_grad_[i]*=c_range_increase_f_;
      }
    }
  }

  //reduce all the flags
  if(b_equil_ && b_finished_equil_flag) {
    b_equil_ = false;
    update_calls_ = 0;
  }

  //Now we update coupling constant, if necessary
  if(!b_equil_ && update_period_ > 0 && update_calls_ == update_period_ && !b_freeze_) {
    update_bias();
    update_calls_ = 0;
    avg_coupling_count_++;
    b_equil_ = true; //back to equilibration now
  } //close update if

  //pass couplings out so they are accessible
  for(unsigned int i = 0; i<ncvs_; ++i) {
    out_coupling_[i]->set(current_coupling_[i]);
  }


}

void EDS::apply_bias() {
  //Compute linear force as in "restraint"
  double ene = 0, totf2 = 0, cv, m, f;

  for(unsigned int i = 0; i < ncvs_; ++i) {
    cv = difference(i, center_[i], getArgumentScalar(i));
    m = current_coupling_[i];
    f = -m;
    ene += m*cv;
    setOutputForce(i,f);
    totf2 += f*f;
  };

  setBias(ene);
  value_force2_->set(totf2);

}

void EDS::update_statistics()  {
  double s;
  std::vector<double> deltas(ncvs_);
  //Welford, West, and Hanso online variance method
  for(unsigned int i = 0; i < ncvs_; ++i)  {
    deltas[i] = difference(i,means_[i],getArgumentScalar(i));
    means_[i] += deltas[i]/fmax(1,update_calls_);
<<<<<<< HEAD
    if(!b_covar_)
      ssds_[i] += deltas[i]*difference(i,means_[i],getArgumentScalar(i));
=======
    if(!b_covar_ && !b_lm_)
      ssds_[i] += deltas[i]*difference(i,means_[i],getArgument(i));
>>>>>>> 93c67abd
  }
  if(b_covar_ || b_lm_) {
    for(unsigned int i = 0; i < ncvs_; ++i) {
      for(unsigned int j = i; j < ncvs_; ++j) {
        s = (update_calls_ - 1) * deltas[i] * deltas[j] / update_calls_ / update_calls_ - covar_(i,j) / update_calls_;
        covar_(i,j) += s;
        //do this so we don't double count
        covar_(j,i) = covar_(i,j);
      }
    }
  }
}

void EDS::reset_statistics() {
  for(unsigned int i = 0; i < ncvs_; ++i)  {
    means_[i] = 0;
    if(!b_covar_ && !b_lm_)
      ssds_[i] = 0;
  }
  if(b_covar_ || b_lm_)
    for(unsigned int i = 0; i < ncvs_; ++i)
      for(unsigned int j = 0; j < ncvs_; ++j)
        covar_(i,j) = 0;
}

void EDS::calc_lm_step_size() {
  //calulcate step size
  //uses scale here, which by default is center

  mult(covar_,covar_,covar2_);
  for(unsigned int i = 0; i< ncvs_; ++i) {
    differences_[i] = difference(i, center_[i], means_[i]);
    covar2_[i][i]+=lm_mixing_par_*covar2_[i][i];
  }

// "step_size_vec" = 2*inv(covar*covar+ lambda diag(covar*covar))*covar*(mean-center)
  mult(covar_,differences_,alpha_vector_);
  Invert(covar2_,lm_inv_);
  mult(lm_inv_,alpha_vector_,alpha_vector_2_);

  for(unsigned int i = 0; i< ncvs_; ++i) {
    step_size_[i] = 2 * alpha_vector_2_[i] / kbt_ / scale_[i];
  }

}

void EDS::calc_covar_step_size() {
  //calulcate step size
  //uses scale here, which by default is center
  double tmp;
  for(unsigned int i = 0; i< ncvs_; ++i) {
    tmp = 0;
    for(unsigned int j = 0; j < ncvs_; ++j)
      tmp += difference(i, center_[i], means_[i]) * covar_(i,j);
    step_size_[i] = 2 * tmp / kbt_ / scale_[i] * update_calls_ / fmax(1,update_calls_ - 1);
  }

}

void EDS::calc_ssd_step_size() {
  double tmp;
  for(unsigned int i = 0; i< ncvs_; ++i) {
    tmp = 2. * difference(i, center_[i], means_[i]) * ssds_[i] / fmax(1,update_calls_ - 1);
    step_size_[i] = tmp / kbt_/scale_[i];
  }
}

void EDS::update_bias()
{
  log.flush();
  if (b_lm_)
  {
    log.flush();
    calc_lm_step_size();
  }
  else if(b_covar_)
    calc_covar_step_size();
  else
    calc_ssd_step_size();

  for(unsigned int i = 0; i< ncvs_; ++i) {

    //multidimesional stochastic step
    if(ncvs_ == 1 || (rand_.RandU01() < (multi_prop_) ) ) {

      double proposed_coupling_accum = coupling_accum_[i] + step_size_[i] * step_size_[i];
      double proposed_coupling_prefactor = max_coupling_range_[i]/sqrt(proposed_coupling_accum);
      double proposed_coupling_change = proposed_coupling_prefactor*step_size_[i];

      //check if update to coupling exceeds maximum possible gradient
      double coupling_change = copysign(fmin(fabs(proposed_coupling_change), max_coupling_grad_[i]), proposed_coupling_change);

      step_size_[i] = coupling_change/proposed_coupling_prefactor;
      coupling_accum_[i] += step_size_[i] * step_size_[i];

      //equation 5 in White and Voth, JCTC 2014
      //no negative sign because it's in step_size
      set_coupling_[i] += coupling_change;
      coupling_rate_[i] = (set_coupling_[i]-current_coupling_[i])/update_period_;

    } else {
      //do not change the bias
      coupling_rate_[i] = 0;
    }

    //reset means/vars
    reset_statistics();

  }
}



void EDS::update() {
  //pass
}

EDS::~EDS() {
  out_restart_.close();
}

void EDS::turnOnDerivatives() {
  // do nothing
  // this is to avoid errors triggered when a bias is used as a CV
  // (This is done in ExtendedLagrangian.cpp)
}


}
}//close the 2 namespaces<|MERGE_RESOLUTION|>--- conflicted
+++ resolved
@@ -744,13 +744,8 @@
   for(unsigned int i = 0; i < ncvs_; ++i)  {
     deltas[i] = difference(i,means_[i],getArgumentScalar(i));
     means_[i] += deltas[i]/fmax(1,update_calls_);
-<<<<<<< HEAD
-    if(!b_covar_)
+    if(!b_covar_ && !b_lm_)
       ssds_[i] += deltas[i]*difference(i,means_[i],getArgumentScalar(i));
-=======
-    if(!b_covar_ && !b_lm_)
-      ssds_[i] += deltas[i]*difference(i,means_[i],getArgument(i));
->>>>>>> 93c67abd
   }
   if(b_covar_ || b_lm_) {
     for(unsigned int i = 0; i < ncvs_; ++i) {
