--- conflicted
+++ resolved
@@ -101,13 +101,8 @@
   void update() override;
   std::string getFilename() const;
   IFile* getFile();
-<<<<<<< HEAD
-  unsigned getNumberOfDerivatives() const ;
-  void turnOnDerivatives();
-=======
-  unsigned getNumberOfDerivatives() override;
+  unsigned getNumberOfDerivatives() const override;
   void turnOnDerivatives() override;
->>>>>>> 5a9bc5a3
 };
 
 PLUMED_REGISTER_ACTION(Read,"READ")
