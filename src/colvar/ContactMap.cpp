--- conflicted
+++ resolved
@@ -214,11 +214,7 @@
       }
 
       double dfunc=0.;
-<<<<<<< HEAD
-      coord = sfs[i].calculateSqr(distance.modulo2(), dfunc);
-      if( !dosum ) {
-=======
-      coord = sfs[i].calculate(distance.modulo(), dfunc) - reference[i];
+      coord = sfs[i].calculateSqr(distance.modulo2(), dfunc) - reference[i];
       if( dosum ) {
          deriv[i0] = deriv[i0] + (-dfunc)*distance ;
          deriv[i1] = deriv[i1] + dfunc*distance ;
@@ -230,7 +226,6 @@
          virial=virial+2.*coord*(-dfunc)*Tensor(distance,distance);
          ncoord += coord*coord;
       } else {
->>>>>>> e1abef62
          Value* val=getPntrToComponent( i );
          setAtomsDerivatives( val, i0, (-dfunc)*distance );
          setAtomsDerivatives( val, i1, dfunc*distance ); 
