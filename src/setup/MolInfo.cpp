/* +++++++++++++++++++++++++++++++++++++++++++++++++++++++++++++++++++++++++
   Copyright (c) 2012-2016 The plumed team
   (see the PEOPLE file at the root of the distribution for a list of names)

   See http://www.plumed.org for more information.

   This file is part of plumed, version 2.

   plumed is free software: you can redistribute it and/or modify
   it under the terms of the GNU Lesser General Public License as published by
   the Free Software Foundation, either version 3 of the License, or
   (at your option) any later version.

   plumed is distributed in the hope that it will be useful,
   but WITHOUT ANY WARRANTY; without even the implied warranty of
   MERCHANTABILITY or FITNESS FOR A PARTICULAR PURPOSE.  See the
   GNU Lesser General Public License for more details.

   You should have received a copy of the GNU Lesser General Public License
   along with plumed.  If not, see <http://www.gnu.org/licenses/>.
+++++++++++++++++++++++++++++++++++++++++++++++++++++++++++++++++++++++++ */
#include "core/ActionRegister.h"
#include "core/SetupMolInfo.h"

namespace PLMD{
namespace setup{

//+PLUMEDOC TOPOLOGY MOLINFO
/*
This command is used to provide information on the molecules that are present in your system.

The information on the molecules in your system can either be provided in the form of a pdb file
or as a set of lists of atoms that describe the various chains in your system. If a pdb file
is used plumed the MOLINFO command will endeavor to recognize the various chains and residues that
make up the molecules in your system using the chainIDs and resnumbers from the pdb file. You can
then use this information in later commands to specify atom lists in terms residues.  For example
using this command you can find the backbone atoms in your structure automatically. 

\warning
Please be aware that the pdb parser in plumed is far from perfect. You should thus check the log file
and examine what plumed is actually doing whenenver you use the MOLINFO action.
Also make sure that the atoms are listed in the pdb with the correct order.
If you are using gromacs, the safest way is to use reference pdb file
generated with `gmx editconf -f topol.tpr -o reference.pdb`.


Using MOLINFO with a protein's pdb extend the possibility of atoms selection using the @ special
symbol.

Providing `MOLTYPE=protein`, `MOLTYPE=rna`, or `MOLTYPE=dna` will instruct plumed to look
for known residues from these three types of molecule (so that any of these three choice
can be safely used in a RNA/protein complex).

For protein residues, the following groups are available:

\verbatim
@phi-#
@psi-#
@omega-#
@chi1-#
\endverbatim

that select the appropriate atoms that define each dihedral angle for residue #.

For DNA or RNA residues, the following groups are available:

\verbatim
# quadruplets for backbone dihedral angles
@alpha-#
@beta-#
@gamma-#
@delta-#
@epsilon-#
@zeta-#

# quadruplets for sugar dihedral angles
@v0-#
@v1-#
@v2-#
@v3-#
@v4-#

# backbone, sugar, and base heavy atoms
@back-#
@sugar-#
@base-#
\endverbatim

Notice that `zeta` and `epsilon` groups should not be used on 3' end residue and `alpha` and `beta`
should not be used on 5' end residue.

<<<<<<< HEAD
If the chosen group name does not match any of the default ones, the parser looks for a single atom
with the same name. This means that it is also possible to pick single atoms using the syntax
`@atom-residue~.

\warning If a residue-chain is repeated twice only the first entry will be selected.
=======
\warning If a residue-chain is repeated twice in the reference pdb only the first entry will be selected.
>>>>>>> ba641ce0

\bug At the moment the HA1 atoms in a GLY residues are treated as if they are the CB atoms. This may or
may not be true - GLY is problematic for secondary structure residues as it is achiral. 

\bug If you use WHOLEMOLECULES RESIDUES=1-10 for a 18 amino acid protein 
( 18 amino acids + 2 terminal groups = 20 residues ) the code will fail as it will not be able to 
interpret terminal residue 1.

\par Examples

In the following example the MOLINFO command is used to provide the information on which atoms
are in the backbone of a protein to the ALPHARMSD CV.

\verbatim
MOLINFO STRUCTURE=reference.pdb
ALPHARMSD RESIDUES=all TYPE=DRMSD LESS_THAN={RATIONAL R_0=0.08 NN=8 MM=12} LABEL=a 
\endverbatim
(see also \ref ALPHARMSD)

The following example prints the distance corresponding to the hydrogen bonds
in a GC Watson-Crick pair.

\verbatim
MOLINFO STRUCTURE=reference.pdb
hb1: DISTANCE ATOMS=@N2-1,@O2-14
hb2: DISTANCE ATOMS=@N1-1,@N3-14
hb3: DISTANCE ATOMS=@O6-1,@N4-14
PRINT ARG=hb1,hb2,hb3
\endverbatim
(see also \ref DISTANCE).


*/
//+ENDPLUMEDOC


/*
This action is defined in core/ as it is used by other actions.
Anyway, it is registered here, so that excluding this module from
compilation will exclude it from plumed.
*/

typedef PLMD::SetupMolInfo MolInfo;

PLUMED_REGISTER_ACTION(MolInfo,"MOLINFO")

}
}<|MERGE_RESOLUTION|>--- conflicted
+++ resolved
@@ -89,15 +89,11 @@
 Notice that `zeta` and `epsilon` groups should not be used on 3' end residue and `alpha` and `beta`
 should not be used on 5' end residue.
 
-<<<<<<< HEAD
 If the chosen group name does not match any of the default ones, the parser looks for a single atom
 with the same name. This means that it is also possible to pick single atoms using the syntax
 `@atom-residue~.
 
-\warning If a residue-chain is repeated twice only the first entry will be selected.
-=======
 \warning If a residue-chain is repeated twice in the reference pdb only the first entry will be selected.
->>>>>>> ba641ce0
 
 \bug At the moment the HA1 atoms in a GLY residues are treated as if they are the CB atoms. This may or
 may not be true - GLY is problematic for secondary structure residues as it is achiral. 
