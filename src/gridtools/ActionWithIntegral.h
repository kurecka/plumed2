/* +++++++++++++++++++++++++++++++++++++++++++++++++++++++++++++++++++++++++
   Copyright (c) 2016-2020 The plumed team
   (see the PEOPLE file at the root of the distribution for a list of names)

   See http://www.plumed.org for more information.

   This file is part of plumed, version 2.

   plumed is free software: you can redistribute it and/or modify
   it under the terms of the GNU Lesser General Public License as published by
   the Free Software Foundation, either version 3 of the License, or
   (at your option) any later version.

   plumed is distributed in the hope that it will be useful,
   but WITHOUT ANY WARRANTY; without even the implied warranty of
   MERCHANTABILITY or FITNESS FOR A PARTICULAR PURPOSE.  See the
   GNU Lesser General Public License for more details.

   You should have received a copy of the GNU Lesser General Public License
   along with plumed.  If not, see <http://www.gnu.org/licenses/>.
+++++++++++++++++++++++++++++++++++++++++++++++++++++++++++++++++++++++++ */
#ifndef __PLUMED_gridtools_ActionWithIntegral_h
#define __PLUMED_gridtools_ActionWithIntegral_h

#include "ActionWithInputGrid.h"

namespace PLMD {
namespace gridtools {

class ActionWithIntegral : public ActionWithInputGrid {
private:
  double volume;
  std::vector<double> forcesToApply;
protected:
/// Get the volume of a grid box
  double getVolume() const ;
public:
  static void registerKeywords( Keywords& keys );
  explicit ActionWithIntegral(const ActionOptions&ao);
<<<<<<< HEAD
  unsigned getNumberOfDerivatives() const ;
  void finishOutputSetup();
  void apply();
=======
  unsigned getNumberOfDerivatives() override;
  void turnOnDerivatives() override;
/// Unless I am mistaken an integral should never be a periodic function
  bool isPeriodic() override { return false; }
  void apply() override;
>>>>>>> 5a9bc5a3
};

inline
double ActionWithIntegral::getVolume() const {
  return volume;
}

inline
unsigned ActionWithIntegral::getNumberOfDerivatives() const {
  return getPntrToArgument(0)->getNumberOfValues( getLabel() );
}

}
}
#endif
<|MERGE_RESOLUTION|>--- conflicted
+++ resolved
@@ -37,17 +37,9 @@
 public:
   static void registerKeywords( Keywords& keys );
   explicit ActionWithIntegral(const ActionOptions&ao);
-<<<<<<< HEAD
-  unsigned getNumberOfDerivatives() const ;
+  unsigned getNumberOfDerivatives() const override;
   void finishOutputSetup();
-  void apply();
-=======
-  unsigned getNumberOfDerivatives() override;
-  void turnOnDerivatives() override;
-/// Unless I am mistaken an integral should never be a periodic function
-  bool isPeriodic() override { return false; }
   void apply() override;
->>>>>>> 5a9bc5a3
 };
 
 inline
