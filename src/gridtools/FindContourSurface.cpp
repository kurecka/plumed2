/* +++++++++++++++++++++++++++++++++++++++++++++++++++++++++++++++++++++++++
   Copyright (c) 2016-2018 The plumed team
   (see the PEOPLE file at the root of the distribution for a list of names)

   See http://www.plumed.org for more information.

   This file is part of plumed, version 2.

   plumed is free software: you can redistribute it and/or modify
   it under the terms of the GNU Lesser General Public License as published by
   the Free Software Foundation, either version 3 of the License, or
   (at your option) any later version.

   plumed is distributed in the hope that it will be useful,
   but WITHOUT ANY WARRANTY; without even the implied warranty of
   MERCHANTABILITY or FITNESS FOR A PARTICULAR PURPOSE.  See the
   GNU Lesser General Public License for more details.

   You should have received a copy of the GNU Lesser General Public License
   along with plumed.  If not, see <http://www.gnu.org/licenses/>.
+++++++++++++++++++++++++++++++++++++++++++++++++++++++++++++++++++++++++ */
#include "core/ActionRegister.h"
#include "ContourFindingBase.h"
#include "core/PlumedMain.h"
#include "core/Atoms.h"

//+PLUMEDOC GRIDANALYSIS FIND_CONTOUR_SURFACE
/*
Find an isocontour by searching along either the x, y or z direction.

As discussed in the part of the manual on \ref Analysis PLUMED contains a number of tools that allow you to calculate
a function on a grid.  The function on this grid might be a \ref HISTOGRAM as a function of a few collective variables
or it might be a phase field that has been calcualted using \ref MULTICOLVARDENS.  If this function has one or two input
arguments it is relatively straightforward to plot the function.  If by contrast the data has a three dimensions it can be
difficult to visualize.

This action provides one tool for visualizing these functions.  It can be used to search for a set of points on a contour
wher the function takes a particular value.  In other words, for the function \f$f(x,y,z)\f$ this action would find a set
of points \f$\{x_c,y_c,z_c\}\f$ that have:

\f[
f(x_c,y_c,z_c) - c = 0
\f]

where \f$c\f$ is some constant value that is specified by the user.  The points on this contour are find by searching along lines
that run parallel to the \f$x\f$, \f$y\f$ or \f$z\f$ axis of the simulation cell.  The result is, therefore, a two dimensional
function evaluated on a grid that gives us the height of the interface as a function of two coordinates.

It is important to note that this action can only be used to detect countours in three dimensional functions.  In addition, this action will fail to
find the full set of contour  points if the contour does not have the same topology as an infinite plane.  If you are uncertain that the isocontours in your
function have the appropriate topology you should use \ref FIND_CONTOUR in place of \ref FIND_CONTOUR_SURFACE.


\par Examples

The input shown below was used to analyse the results from a simulation of an interface between solid and molten Lennard Jones.  The interface between
the solid and the liquid was set up in the plane perpendicular to the \f$z\f$ direction of the simulation cell.   The input below calculates something
akin to a Willard-Chandler dividing surface \cite wcsurface between the solid phase and the liquid phase.  There are two of these interfaces within the
simulation box because of the periodic boundary conditions but we were able to determine that one of these two surfaces lies in a particular part of the
simulation box.  The input below detects the height profile of one of these two interfaces.  It does so by computing a phase field average of the
\ref FCCUBIC symmetry function using the \ref MULTICOLVARDENS action.  Notice that we use the fact that we know roughly where the interface is when specifying
how this phase field is to be calculated and specify the region over the \f$z\f$-axis in which we are going to search for the phase field in the line defining
the \ref MULTICOLVARDENS.  Once we have calculated the phase field we search for contour points on the lines that run parallel to the \f$z\f$-direction of the cell
box using the FIND_CONTOUR_SURFACE command.  The final result is a \f$14 \times 14\f$ grid of values for the height of the interface as a function of the \f$(x,y)\f$
position.  This grid is then output to a file called contour2.dat.

Notice that the commands below calculate the instantaneous position of the surface separating the solid and liquid and that as such the accumulated average is cleared
on every step.

\plumedfile
UNITS NATURAL
FCCUBIC ...
  SPECIES=1-96000 SWITCH={CUBIC D_0=1.2 D_MAX=1.5}
  ALPHA=27 PHI=0.0 THETA=-1.5708 PSI=-2.35619 LABEL=fcc
... FCCUBIC

dens2: MULTICOLVARDENS DATA=fcc ORIGIN=1 DIR=xyz NBINS=14,14,50 ZREDUCED ZLOWER=6.0 ZUPPER=11.0 BANDWIDTH=1.0,1.0,1.0 CLEAR=1

ss2: FIND_CONTOUR_SURFACE GRID=dens2 CONTOUR=0.42 SEARCHDIR=z STRIDE=1 CLEAR=1
DUMPGRID GRID=ss2 FILE=contour2.dat FMT=%8.4f STRIDE=1
\endplumedfile

*/
//+ENDPLUMEDOC

namespace PLMD {
namespace gridtools {

class FindContourSurface : public ContourFindingBase {
private:
  bool firsttime;
  unsigned dir_n;
  unsigned gbuffer;
  std::vector<unsigned> ones;
  std::vector<unsigned> gdirs;
  std::vector<double> direction;
  std::vector<std::string> gnames;
  GridCoordinatesObject gridcoords;
public:
  static void registerKeywords( Keywords& keys );
  explicit FindContourSurface(const ActionOptions&ao);
  void finishOutputSetup();
  void getInfoForGridHeader( std::string& gtype, std::vector<std::string>& argn, std::vector<std::string>& min,
                             std::vector<std::string>& max, std::vector<unsigned>& nbin,
                             std::vector<double>& spacing, std::vector<bool>& pbc, const bool& dumpcube ) const ;
  void getGridPointIndicesAndCoordinates( const unsigned& ind, std::vector<unsigned>& indices, std::vector<double>& coords ) const ;
  void getGridPointAsCoordinate( const unsigned& ind, const bool& setlength, std::vector<double>& coords ) const ;
  unsigned getNumberOfDerivatives() const ;
  void performTask( const unsigned& current, MultiValue& myvals ) const ;
  void gatherGridAccumulators( const unsigned& code, const MultiValue& myvals,
                               const unsigned& bufstart, std::vector<double>& buffer ) const ;
  void jobsAfterLoop();
};

PLUMED_REGISTER_ACTION(FindContourSurface,"FIND_CONTOUR_SURFACE")

void FindContourSurface::registerKeywords( Keywords& keys ) {
  ContourFindingBase::registerKeywords( keys );
  keys.add("compulsory","SEARCHDIR","In which directions do you wish to search for the contour.");
  keys.add("compulsory","BUFFER","0","number of buffer grid points around location where grid was found on last step.  If this is zero the full grid is calculated on each step");
}

FindContourSurface::FindContourSurface(const ActionOptions&ao):
  Action(ao),
  ContourFindingBase(ao),
  firsttime(true),
  ones(getPntrToArgument(0)->getRank(),1)
{
  if( getPntrToArgument(0)->getRank()<2 ) error("cannot find dividing surface if input grid is one dimensional");

  std::string dir; parse("SEARCHDIR",dir); parse("BUFFER",gbuffer);
  log.printf("  calculating location of contour on %d dimensional grid \n", getPntrToArgument(0)->getRank()-1 );
  if( gbuffer>0 ) log.printf("  after first step a subset of only %u grid points around where the countour was found will be checked\n",gbuffer);
  checkRead();

  unsigned n=0; gdirs.resize( getPntrToArgument(0)->getRank()-1 ); gnames.resize( getPntrToArgument(0)->getRank()-1 );
  Value* gval=getPntrToArgument(0); std::vector<unsigned> nbin( gval->getRank() ); std::string gtype;
  std::vector<double> spacing( gval->getRank() ); std::vector<bool> pbc( gval->getRank() );
  std::vector<std::string> argn( gval->getRank() ), min( gval->getRank() ), max( gval->getRank() );
  gval->getPntrToAction()->getInfoForGridHeader( gtype, argn, min, max, nbin, spacing, pbc, false );
  if( gtype=="fibonacci") error("cannot search for contours in fibonacci grids");
  for(unsigned i=0; i<getPntrToArgument(0)->getRank(); ++i) {
    if( argn[i]==dir ) {
      dir_n=i;
    } else {
      if( n==gdirs.size() ) error("could not find " + dir + " direction in input grid");
      gdirs[n]=i; gnames[n]=argn[i]; n++;
    }
  }
<<<<<<< HEAD
  if( n!=(getPntrToArgument(0)->getRank()-1) ) error("output of grid is not understood");

  std::vector<bool> ipbc( gridobject.getDimension()-1 );
  for(unsigned i=0; i<gdirs.size(); ++i) ipbc[i] = gridobject.isPeriodic(gdirs[i]);
  gridcoords.setup( "flat", ipbc, 0, 0.0 );

  // Now add a value
  std::vector<unsigned> shape( gridobject.getDimension()-1 ); addValueWithDerivatives( shape ); setNotPeriodic();
=======
  if( n!=(ingrid->getDimension()-1) ) error("output of grid is not understood");

  // Create the input from the old string
  std::string vstring = "COMPONENTS=" + getLabel() + " COORDINATES=" + ingrid->getComponentName( gdirs[0] );
  for(unsigned i=1; i<gdirs.size(); ++i) vstring += "," + ingrid->getComponentName( gdirs[i] );
  vstring += " PBC=";
  if( ingrid->isPeriodic(gdirs[0]) ) vstring+="T";
  else vstring+="F";
  for(unsigned i=1; i<gdirs.size(); ++i) {
    if( ingrid->isPeriodic(gdirs[i]) ) vstring+=",T"; else vstring+=",F";
  }
  auto grid=createGrid( "grid", vstring ); grid->setNoDerivatives();
  setAveragingAction( std::move(grid), true );
>>>>>>> 0efc7185
}

void FindContourSurface::finishOutputSetup() {
  std::vector<double> fspacing; std::vector<unsigned> snbins( gridcoords.getDimension() );
  std::vector<std::string> smin( gridcoords.getDimension() ), smax( gridcoords.getDimension() );
  for(unsigned i=0; i<gdirs.size(); ++i) {
    smin[i]=gridobject.getMin()[gdirs[i]]; smax[i]=gridobject.getMax()[gdirs[i]];
    snbins[i]=gridobject.getNbin(false)[gdirs[i]];
  }
  gridcoords.setBounds( smin, smax, snbins, fspacing );
  getPntrToOutput(0)->setShape( gridcoords.getNbin(true) );

  std::vector<unsigned> find( gridcoords.getDimension() );
  std::vector<unsigned> ind( gridcoords.getDimension() );
  for(unsigned i=0; i<gridcoords.getNumberOfPoints(); ++i) {
    find.assign( find.size(), 0 ); gridcoords.getIndices( i, ind );
    for(unsigned j=0; j<gdirs.size(); ++j) find[gdirs[j]]=ind[j];
    // Current will be set equal to the start point for this grid index
    addTaskToList( gridcoords.getIndex(find) );
  }

  // Set the direction in which to look for the contour
  direction.resize( gridobject.getDimension(), 0 );
  direction[dir_n] = 0.999999999*gridobject.getGridSpacing()[dir_n];
}

void FindContourSurface::getInfoForGridHeader( std::string& gtype, std::vector<std::string>& argn, std::vector<std::string>& min,
    std::vector<std::string>& max, std::vector<unsigned>& nbin,
    std::vector<double>& spacing, std::vector<bool>& pbc, const bool& dumpcube ) const {
  bool isdists=dumpcube; double units=1.0; gtype="flat";
  for(unsigned i=0; i<getPntrToOutput(0)->getRank(); ++i) {
    if( gnames[i].find(".")==std::string::npos ) { isdists=false; break; }
    std::size_t dot = gnames[i].find("."); std::string name = gnames[i].substr(dot+1);
    if( name!="x" && name!="y" && name!="z" ) { isdists=false; break; }
  }
  if( isdists ) {
    if( plumed.getAtoms().usingNaturalUnits() ) units = 1.0/0.5292;
    else units = plumed.getAtoms().getUnits().getLength()/.05929;
  }
  std::vector<unsigned> nn( gridcoords.getNbin( false ) );
  for(unsigned i=0; i<getPntrToOutput(0)->getRank(); ++i) {
    argn[i] = gnames[i];
    double gmin, gmax;
    if( gridobject.getMin().size()>0 ) {
      Tools::convert( gridcoords.getMin()[i], gmin ); Tools::convert( gmin*units, min[i] );
      Tools::convert( gridcoords.getMax()[i], gmax ); Tools::convert( gmax*units, max[i] );
    }
    if( gridcoords.getGridSpacing().size()>0 ) spacing[i]=units*gridcoords.getGridSpacing()[i];
    nbin[i]=nn[i]; pbc[i]=gridcoords.isPeriodic(i);
  }
}

void FindContourSurface::getGridPointIndicesAndCoordinates( const unsigned& ind, std::vector<unsigned>& indices, std::vector<double>& coords ) const {
  gridcoords.getGridPointCoordinates( ind, indices, coords );
}

void FindContourSurface::getGridPointAsCoordinate( const unsigned& ind, const bool& setlength, std::vector<double>& coords ) const {
  if( coords.size()!=gridobject.getDimension() ) coords.resize( gridobject.getDimension() );
  std::vector<double> point( gridcoords.getDimension() ); gridcoords.getGridPointCoordinates( ind, point );
  for(unsigned i=0; i<gdirs.size(); ++i) coords[gdirs[i]]=point[i]; coords[dir_n] = getPntrToOutput(0)->get(ind);
}

unsigned FindContourSurface::getNumberOfDerivatives() const {
  return gridcoords.getDimension();
}

void FindContourSurface::jobsAfterLoop() {
  // And update the list of active grid points
  // if( gbuffer>0 ) {
  //   std::vector<double> dx( ingrid->getGridSpacing() );
  //   std::vector<double> point( ingrid->getDimension() );
  //   std::vector<double> lpoint( mygrid->getDimension() );
  //   std::vector<unsigned> neighbours; unsigned num_neighbours;
  //   std::vector<unsigned> ugrid_indices( ingrid->getDimension() );
  //   std::vector<bool> active( ingrid->getNumberOfPoints(), false );
  //   std::vector<unsigned> gbuffer_vec( ingrid->getDimension(), gbuffer );
  //   for(unsigned i=0; i<mygrid->getNumberOfPoints(); ++i) {
  //     // Retrieve the coordinates of this grid point
  //     mygrid->getGridPointCoordinates( i, lpoint );
  //     point[dir_n] = mygrid->getGridElement( i, 0 );
  //     // 0.5*dx added here to prevent problems with flooring of grid points
  //     for(unsigned j=0; j<gdirs.size(); ++j) point[gdirs[j]]=lpoint[j] + 0.5*dx[gdirs[j]];
  //     ingrid->getIndices( point, ugrid_indices );
  //     // Now activate buffer region
  //     ingrid->getNeighbors( ugrid_indices, gbuffer_vec, num_neighbours, neighbours );
  //     for(unsigned n=0; n<num_neighbours; ++n) active[ neighbours[n] ]=true;
  //   }
  //   ingrid->activateThesePoints( active );
  // }
}

<<<<<<< HEAD
void FindContourSurface::performTask( const unsigned& current, MultiValue& myvals ) const {
  std::vector<unsigned> neighbours; unsigned num_neighbours; unsigned nfound=0; double minv=0, minp;
  std::vector<unsigned> bins_n( gridobject.getNbin(false) ); unsigned shiftn=current;
  std::vector<unsigned> ind( gridobject.getDimension() ); std::vector<double> point( gridobject.getDimension() );
=======
void FindContourSurface::compute( const unsigned& current, MultiValue& myvals ) const {
  std::vector<unsigned> neighbours; unsigned num_neighbours; unsigned nfound=0; double minp=0;
  std::vector<unsigned> bins_n( ingrid->getNbin() ); unsigned shiftn=current;
  std::vector<unsigned> ind( ingrid->getDimension() ); std::vector<double> point( ingrid->getDimension() );
>>>>>>> 0efc7185
#ifndef DNDEBUG
  std::vector<unsigned> oind( gridcoords.getDimension() ); gridcoords.getIndices( current, oind );
#endif
  for(unsigned i=0; i<bins_n[dir_n]; ++i) {
#ifndef DNDEBUG
    std::vector<unsigned> base_ind( gridobject.getDimension() ); gridobject.getIndices( shiftn, base_ind );
    for(unsigned j=0; j<gdirs.size(); ++j) plumed_dbg_assert( base_ind[gdirs[j]]==oind[j] );
#endif
    // Ensure inactive grid points are ignored
    //if( ingrid->inactive( shiftn ) ) { shiftn += ingrid->getStride()[dir_n]; continue; }
    // Get the index of the current grid point
    gridobject.getIndices( shiftn, ind );
    // Exit if we are at the edge of the grid
    if( !gridobject.isPeriodic(dir_n) && (ind[dir_n]+1)==bins_n[dir_n] ) {
      shiftn += gridobject.getStride()[dir_n]; continue;
    }

    // Ensure points with inactive neighbours are ignored
    gridobject.getNeighbors( ind, ones, num_neighbours, neighbours );
    bool cycle=false;
    // for(unsigned j=0; j<num_neighbours; ++j) {
    //   if( ingrid->inactive( neighbours[j]) ) { cycle=true; break; }
    // }
    // if( cycle ) { shiftn += ingrid->getStride()[dir_n]; continue; }

    // Now get the function value at two points
    double val1=getFunctionValue( shiftn ) - contour; double val2;
    if( (ind[dir_n]+1)==bins_n[dir_n] ) val2 = getFunctionValue( current ) - contour;
    else val2=getFunctionValue( shiftn + gridobject.getStride()[dir_n] ) - contour;

    // Check if the minimum is bracketed
    if( val1*val2<0 ) {
      gridobject.getGridPointCoordinates( shiftn, point ); findContour( direction, point );
      minp=point[dir_n]; nfound++; break;
    }


    // This moves us on to the next point
    shiftn += gridobject.getStride()[dir_n];
  }
  if( nfound==0 ) {
    std::string num; Tools::convert( getStep(), num );
    error("On step " + num + " failed to find required grid point");
  }
  myvals.setValue( getPntrToOutput(0)->getPositionInStream(), minp );
}

void FindContourSurface::gatherGridAccumulators( const unsigned& code, const MultiValue& myvals,
    const unsigned& bufstart, std::vector<double>& buffer ) const {
  unsigned istart = bufstart + (1+getNumberOfDerivatives())*code;
  unsigned valout = getPntrToOutput(0)->getPositionInStream(); buffer[istart] += myvals.get( valout );
}

}
}<|MERGE_RESOLUTION|>--- conflicted
+++ resolved
@@ -147,7 +147,6 @@
       gdirs[n]=i; gnames[n]=argn[i]; n++;
     }
   }
-<<<<<<< HEAD
   if( n!=(getPntrToArgument(0)->getRank()-1) ) error("output of grid is not understood");
 
   std::vector<bool> ipbc( gridobject.getDimension()-1 );
@@ -156,21 +155,6 @@
 
   // Now add a value
   std::vector<unsigned> shape( gridobject.getDimension()-1 ); addValueWithDerivatives( shape ); setNotPeriodic();
-=======
-  if( n!=(ingrid->getDimension()-1) ) error("output of grid is not understood");
-
-  // Create the input from the old string
-  std::string vstring = "COMPONENTS=" + getLabel() + " COORDINATES=" + ingrid->getComponentName( gdirs[0] );
-  for(unsigned i=1; i<gdirs.size(); ++i) vstring += "," + ingrid->getComponentName( gdirs[i] );
-  vstring += " PBC=";
-  if( ingrid->isPeriodic(gdirs[0]) ) vstring+="T";
-  else vstring+="F";
-  for(unsigned i=1; i<gdirs.size(); ++i) {
-    if( ingrid->isPeriodic(gdirs[i]) ) vstring+=",T"; else vstring+=",F";
-  }
-  auto grid=createGrid( "grid", vstring ); grid->setNoDerivatives();
-  setAveragingAction( std::move(grid), true );
->>>>>>> 0efc7185
 }
 
 void FindContourSurface::finishOutputSetup() {
@@ -262,17 +246,10 @@
   // }
 }
 
-<<<<<<< HEAD
 void FindContourSurface::performTask( const unsigned& current, MultiValue& myvals ) const {
   std::vector<unsigned> neighbours; unsigned num_neighbours; unsigned nfound=0; double minv=0, minp;
   std::vector<unsigned> bins_n( gridobject.getNbin(false) ); unsigned shiftn=current;
   std::vector<unsigned> ind( gridobject.getDimension() ); std::vector<double> point( gridobject.getDimension() );
-=======
-void FindContourSurface::compute( const unsigned& current, MultiValue& myvals ) const {
-  std::vector<unsigned> neighbours; unsigned num_neighbours; unsigned nfound=0; double minp=0;
-  std::vector<unsigned> bins_n( ingrid->getNbin() ); unsigned shiftn=current;
-  std::vector<unsigned> ind( ingrid->getDimension() ); std::vector<double> point( ingrid->getDimension() );
->>>>>>> 0efc7185
 #ifndef DNDEBUG
   std::vector<unsigned> oind( gridcoords.getDimension() ); gridcoords.getIndices( current, oind );
 #endif
