--- conflicted
+++ resolved
@@ -1,9 +1,5 @@
 /* +++++++++++++++++++++++++++++++++++++++++++++++++++++++++++++++++++++++++
-<<<<<<< HEAD
-   Copyright (c) 2011-2017 The plumed team
-=======
    Copyright (c) 2015-2019 The plumed team
->>>>>>> 23c6fcd0
    (see the PEOPLE file at the root of the distribution for a list of names)
 
    See http://www.plumed.org for more information.
@@ -47,15 +43,9 @@
   ActionShortcut::registerKeywords( keys );
   keys.add("atoms","GROUP","calculate distance for each distinct set of three atoms in the group");
   keys.add("atoms","VECTORSTART","The first atom position that is used to define the normal to the plane of interest");
-<<<<<<< HEAD
   keys.add("atoms","VECTOREND","The second atom position that is used to defin the normal to the plane of interest");
   MultiColvarBase::shortcutKeywords( keys );
 } 
-=======
-  keys.add("atoms","VECTOREND","The second atom position that is used to define the normal to the plane of interest");
-  keys.add("atoms-2","GROUP","The set of atoms for which you wish to calculate the in plane distance ");
-}
->>>>>>> 23c6fcd0
 
 InPlaneDistances::InPlaneDistances(const ActionOptions&ao):
 Action(ao),
