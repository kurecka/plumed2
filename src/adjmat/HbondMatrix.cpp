--- conflicted
+++ resolved
@@ -89,23 +89,9 @@
   SwitchingFunction angleSwitch;
 public:
   static void registerKeywords( Keywords& keys );
-<<<<<<< HEAD
   explicit HbondMatrix(const ActionOptions&);
 // active methods:
-  double calculateWeight( const Vector& pos1, const Vector& pos2, const unsigned& natoms, MultiValue& myvals ) const ;
-=======
-/// Constructor
-  explicit HBondMatrix(const ActionOptions&);
-/// Create the ith, ith switching function
-  void setupConnector( const unsigned& id, const unsigned& i, const unsigned& j, const std::vector<std::string>& desc ) override;
-/// This actually calculates the value of the contact function
-  double calculateWeight( const unsigned& taskCode, const double& weight, multicolvar::AtomValuePack& myatoms ) const override;
-/// This does nothing
-  double compute( const unsigned& tindex, multicolvar::AtomValuePack& myatoms ) const override;
-///
-  double calculateForThree( const unsigned& iat, const unsigned& ano, const unsigned& dno, const Vector& ood,
-                            const double& ood_df, const double& ood_sw, multicolvar::AtomValuePack& myatoms ) const;
->>>>>>> 5a9bc5a3
+  double calculateWeight( const Vector& pos1, const Vector& pos2, const unsigned& natoms, MultiValue& myvals ) const override ;
 };
 
 PLUMED_REGISTER_ACTION(HbondMatrix,"HBOND_MATRIX")
