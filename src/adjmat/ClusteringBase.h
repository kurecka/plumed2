/* +++++++++++++++++++++++++++++++++++++++++++++++++++++++++++++++++++++++++
   Copyright (c) 2015-2020 The plumed team
   (see the PEOPLE file at the root of the distribution for a list of names)

   See http://www.plumed.org for more information.

   This file is part of plumed, version 2.

   plumed is free software: you can redistribute it and/or modify
   it under the terms of the GNU Lesser General Public License as published by
   the Free Software Foundation, either version 3 of the License, or
   (at your option) any later version.

   plumed is distributed in the hope that it will be useful,
   but WITHOUT ANY WARRANTY; without even the implied warranty of
   MERCHANTABILITY or FITNESS FOR A PARTICULAR PURPOSE.  See the
   GNU Lesser General Public License for more details.

   You should have received a copy of the GNU Lesser General Public License
   along with plumed.  If not, see <http://www.gnu.org/licenses/>.
+++++++++++++++++++++++++++++++++++++++++++++++++++++++++++++++++++++++++ */
#ifndef __PLUMED_adjmat_ClusteringBase_h
#define __PLUMED_adjmat_ClusteringBase_h

#include "core/ActionWithArguments.h"
#include "core/ActionWithValue.h"
#include "tools/Matrix.h"

namespace PLMD {
namespace adjmat {

class ClusteringBase :
  public ActionWithArguments,
  public ActionWithValue
{
protected:
/// Vector that stores the sizes of the current set of clusters
  std::vector< std::pair<unsigned,unsigned> > cluster_sizes;
/// Used to identify the cluster we are working on
  int number_of_cluster;
/// Vector that identifies the cluster each atom belongs to
  std::vector<unsigned> which_cluster;
/// Get the number of nodes
  unsigned getNumberOfNodes() const ;
/// Get the neighbour list based on the adjacency matrix
  void retrieveAdjacencyLists( std::vector<unsigned>& nneigh, Matrix<unsigned>& adj_list );
/// Retrieve the list of edges in the adjacency matrix/graph
  void retrieveEdgeList( unsigned& nedge, std::vector<std::pair<unsigned,unsigned> >& edge_list );
public:
/// Create manual
  static void registerKeywords( Keywords& keys );
/// Constructor
  explicit ClusteringBase(const ActionOptions&);
<<<<<<< HEAD
/// Get the numebr of derivatives
  unsigned getNumberOfDerivatives() const { return 0; }
=======
/// This checks whether derivatives can be computed given the base multicolvar
  void turnOnDerivatives() override;
/// Are these two atoms connected
  bool areConnected( const unsigned& iatom, const unsigned& jatom ) const ;
>>>>>>> 5a9bc5a3
/// Do the calculation
  void calculate() override;
/// Do the clustering
  virtual void performClustering()=0;
/// Do nothing for apply here
<<<<<<< HEAD
  void apply() {}
=======
  void apply() override {}
/// Get the cutoff
  virtual double getCutoffForConnection() const ;
>>>>>>> 5a9bc5a3
};

inline
unsigned ClusteringBase::getNumberOfNodes() const {
  return getPntrToArgument(0)->getShape()[0];
}

}
}
#endif<|MERGE_RESOLUTION|>--- conflicted
+++ resolved
@@ -51,27 +51,14 @@
   static void registerKeywords( Keywords& keys );
 /// Constructor
   explicit ClusteringBase(const ActionOptions&);
-<<<<<<< HEAD
 /// Get the numebr of derivatives
-  unsigned getNumberOfDerivatives() const { return 0; }
-=======
-/// This checks whether derivatives can be computed given the base multicolvar
-  void turnOnDerivatives() override;
-/// Are these two atoms connected
-  bool areConnected( const unsigned& iatom, const unsigned& jatom ) const ;
->>>>>>> 5a9bc5a3
+  unsigned getNumberOfDerivatives() const override { return 0; }
 /// Do the calculation
   void calculate() override;
 /// Do the clustering
   virtual void performClustering()=0;
 /// Do nothing for apply here
-<<<<<<< HEAD
-  void apply() {}
-=======
   void apply() override {}
-/// Get the cutoff
-  virtual double getCutoffForConnection() const ;
->>>>>>> 5a9bc5a3
 };
 
 inline
