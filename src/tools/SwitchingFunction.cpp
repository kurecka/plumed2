--- conflicted
+++ resolved
@@ -190,28 +190,8 @@
   return ostr.str(); 
 }
 
-<<<<<<< HEAD
-double SwitchingFunction::calculate(double distance,double&dfunc)const{
-  plumed_massert(init,"you are trying to use an unset SwitchingFunction");
-  if(distance>dmax){
-    dfunc=0.0;
-    return 0.0;
-  }
-  const double rdist = (distance-d0)*invr0;
-  double result;
-  if(rdist<=0.){
-     result=1.;
-     dfunc=0.0;
-  }else{
-    if(type==smap){
-      double sx=c*pow( rdist, a ); 
-      result=pow( 1.0 + sx, d ); 
-      dfunc=-b*(sx/rdist)*result/(1.0+sx); 
-    } else if(type==spline){
-=======
 double SwitchingFunction::do_rational(double rdist,double&dfunc,int nn,int mm)const{
       double result;
->>>>>>> ada070d0
       if(2*nn==mm){
 // if 2*N==M, then (1.0-rdist^N)/(1.0-rdist^M) = 1.0/(1.0+rdist^N)
         double rNdist=Tools::fastpow(rdist,nn-1);
