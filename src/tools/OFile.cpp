--- conflicted
+++ resolved
@@ -234,12 +234,8 @@
 }
 
 void OFile::backupAllFiles( const std::string& str ){
-<<<<<<< HEAD
+  if(str=="/dev/null") return;
   plumed_assert( backstring!="bck" && !checkRestart());
-=======
-  if(str=="/dev/null") return;
-  plumed_assert( backstring!="bck" && plumed && !plumed->getRestart() );
->>>>>>> 811bcda0
   size_t found=str.find_last_of("/\\");
   std::string filename = appendSuffix(str,getSuffix());
   std::string directory=filename.substr(0,found+1);
