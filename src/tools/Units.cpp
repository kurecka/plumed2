--- conflicted
+++ resolved
@@ -70,13 +70,8 @@
     length=0.1;
   } else if(s=="um") {
     length=1000.0;
-<<<<<<< HEAD
-  } else if(s=="bohr") {
-    length=0.05292;
-=======
   } else if(s=="Bohr") {
     length=0.052917721067;
->>>>>>> 0efc7185
   } else {
     length=-1.0;
     lengthString="";
