/* +++++++++++++++++++++++++++++++++++++++++++++++++++++++++++++++++++++++++
   Copyright (c) 2015-2020 The plumed team
   (see the PEOPLE file at the root of the distribution for a list of names)

   See http://www.plumed.org for more information.

   This file is part of plumed, version 2.

   plumed is free software: you can redistribute it and/or modify
   it under the terms of the GNU Lesser General Public License as published by
   the Free Software Foundation, either version 3 of the License, or
   (at your option) any later version.

   plumed is distributed in the hope that it will be useful,
   but WITHOUT ANY WARRANTY; without even the implied warranty of
   MERCHANTABILITY or FITNESS FOR A PARTICULAR PURPOSE.  See the
   GNU Lesser General Public License for more details.

   You should have received a copy of the GNU Lesser General Public License
   along with plumed.  If not, see <http://www.gnu.org/licenses/>.
+++++++++++++++++++++++++++++++++++++++++++++++++++++++++++++++++++++++++ */
#include "core/ActionShortcut.h"
#include "core/ActionRegister.h"
#include "core/PlumedMain.h"
#include "core/ActionSet.h"
#include "core/AverageBase.h"

//+PLUMEDOC DIMRED CLASSICAL_MDS
/*
Create a low-dimensional projection of a trajectory using the classical multidimensional
 scaling algorithm.

Multidimensional scaling (MDS) is similar to what is done when you make a map. You start with distances
between London, Belfast, Paris and Dublin and then you try to arrange points on a piece of paper so that the (suitably scaled)
distances between the points in your map representing each of those cities are related to the true distances between the cities.
Stating this more mathematically MDS endeavors to find an <a href="http://en.wikipedia.org/wiki/Isometry">isometry</a>
between points distributed in a high-dimensional space and a set of points distributed in a low-dimensional plane.
In other words, if we have \f$M\f$ \f$D\f$-dimensional points, \f$\mathbf{X}\f$,
and we can calculate dissimilarities between pairs them, \f$D_{ij}\f$, we can, with an MDS calculation, try to create \f$M\f$ projections,
\f$\mathbf{x}\f$, of the high dimensionality points in a \f$d\f$-dimensional linear space by trying to arrange the projections so that the
Euclidean distances between pairs of them, \f$d_{ij}\f$, resemble the dissimilarities between the high dimensional points.  In short we minimize:

\f[
\chi^2 = \sum_{i \ne j} \left( D_{ij} - d_{ij} \right)^2
\f]

where \f$D_{ij}\f$ is the distance between point \f$X^{i}\f$ and point \f$X^{j}\f$ and \f$d_{ij}\f$ is the distance between the projection
of \f$X^{i}\f$, \f$x^i\f$, and the projection of \f$X^{j}\f$, \f$x^j\f$.  A tutorial on this approach can be used to analyze simulations
can be found in the tutorial \ref lugano-5 and in the following <a href="https://www.youtube.com/watch?v=ofC2qz0_9_A&feature=youtu.be" > short video.</a>

\par Examples

The following command instructs plumed to construct a classical multidimensional scaling projection of a trajectory.
The RMSD distance between atoms 1-256 have moved is used to measure the distances in the high-dimensional space.

\plumedfile
data: COLLECT_FRAMES ATOMS=1-256
mat: EUCLIDEAN_DISSIMILARITIES USE_OUTPUT_DATA_FROM=data
mds: CLASSICAL_MDS USE_OUTPUT_DATA_FROM=mat NLOW_DIM=2
OUTPUT_ANALYSIS_DATA_TO_COLVAR USE_OUTPUT_DATA_FROM=mds FILE=rmsd-embed
\endplumedfile

The following section is for people who are interested in how this method works in detail. A solid understanding of this material is
not necessary to use MDS.

\section dim-sec Method of optimization

The stress function can be minimized using a standard optimization algorithm such as conjugate gradients or steepest descent.
However, it is more common to do this minimization using a technique known as classical scaling.  Classical scaling works by
recognizing that each of the distances $D_{ij}$ in the above sum can be written as:

\f[
D_{ij}^2 = \sum_{\alpha} (X^i_\alpha - X^j_\alpha)^2 = \sum_\alpha (X^i_\alpha)^2 + (X^j_\alpha)^2 - 2X^i_\alpha X^j_\alpha
\f]

We can use this expression and matrix algebra to calculate multiple distances at once.  For instance if we have three points,
\f$\mathbf{X}\f$, we can write distances between them as:

\f{eqnarray*}{
D^2(\mathbf{X}) &=& \left[ \begin{array}{ccc}
0 & d_{12}^2 & d_{13}^2 \\
d_{12}^2 & 0 & d_{23}^2 \\
d_{13}^2 & d_{23}^2 & 0
\end{array}\right] \\
&=&
\sum_\alpha \left[ \begin{array}{ccc}
(X^1_\alpha)^2 & (X^1_\alpha)^2 & (X^1_\alpha)^2 \\
(X^2_\alpha)^2 & (X^2_\alpha)^2 & (X^2_\alpha)^2 \\
(X^3_\alpha)^2 & (X^3_\alpha)^2 & (X^3_\alpha)^2 \\
\end{array}\right]
 + \sum_\alpha \left[ \begin{array}{ccc}
(X^1_\alpha)^2 & (X^2_\alpha)^2 & (X^3_\alpha)^2 \\
(X^1_\alpha)^2 & (X^2_\alpha)^2 & (X^3_\alpha)^2 \\
(X^1_\alpha)^2 & (X^2_\alpha)^2 & (X^3_\alpha)^2 \\
\end{array}\right]
- 2 \sum_\alpha \left[ \begin{array}{ccc}
X^1_\alpha X^1_\alpha & X^1_\alpha X^2_\alpha & X^1_\alpha X^3_\alpha \\
X^2_\alpha X^1_\alpha & X^2_\alpha X^2_\alpha & X^2_\alpha X^3_\alpha \\
X^1_\alpha X^3_\alpha & X^3_\alpha X^2_\alpha & X^3_\alpha X^3_\alpha
\end{array}\right] \nonumber \\
&=& \mathbf{c 1^T} + \mathbf{1 c^T} - 2 \sum_\alpha \mathbf{x}_a \mathbf{x}^T_a =  \mathbf{c 1^T} + \mathbf{1 c^T} - 2\mathbf{X X^T}
\f}

This last equation can be extended to situations when we have more than three points.  In it \f$\mathbf{X}\f$ is a matrix that has
one high-dimensional point on each of its rows and \f$\mathbf{X^T}\f$ is its transpose.  \f$\mathbf{1}\f$ is an \f$M \times 1\f$ vector
of ones and \f$\mathbf{c}\f$ is a vector with components given by:

\f[
c_i = \sum_\alpha (x_\alpha^i)^2
\f]

These quantities are the diagonal elements of \f$\mathbf{X X^T}\f$, which is a dot product or Gram Matrix that contains the
dot product of the vector \f$X_i\f$ with the vector \f$X_j\f$ in element \f$i,j\f$.

In classical scaling we introduce a centering matrix \f$\mathbf{J}\f$ that is given by:

\f[
\mathbf{J} = \mathbf{I} - \frac{1}{M} \mathbf{11^T}
\f]

where \f$\mathbf{I}\f$ is the identity.  Multiplying the equations above from the front and back by this matrix and a factor of a \f$-\frac{1}{2}\f$ gives:

\f{eqnarray*}{
 -\frac{1}{2} \mathbf{J} \mathbf{D}^2(\mathbf{X}) \mathbf{J} &=& -\frac{1}{2}\mathbf{J}( \mathbf{c 1^T} + \mathbf{1 c^T} - 2\mathbf{X X^T})\mathbf{J} \\
 &=& -\frac{1}{2}\mathbf{J c 1^T J} - \frac{1}{2} \mathbf{J 1 c^T J} + \frac{1}{2} \mathbf{J}(2\mathbf{X X^T})\mathbf{J} \\
 &=& \mathbf{ J X X^T J } = \mathbf{X X^T } \label{eqn:scaling}
\f}

The fist two terms in this expression disappear because \f$\mathbf{1^T J}=\mathbf{J 1} =\mathbf{0}\f$, where \f$\mathbf{0}\f$
is a matrix containing all zeros.  In the final step meanwhile we use the fact that the matrix of squared distances will not
change when we translate all the points.  We can thus assume that the mean value, \f$\mu\f$, for each of the components, \f$\alpha\f$:
\f[
\mu_\alpha = \frac{1}{M} \sum_{i=1}^N \mathbf{X}^i_\alpha
\f]
is equal to 0 so the columns of \f$\mathbf{X}\f$ add up to 0.  This in turn means that each of the columns of
\f$\mathbf{X X^T}\f$ adds up to zero, which is what allows us to write \f$\mathbf{ J X X^T J } = \mathbf{X X^T }\f$.

The matrix of squared distances is symmetric and positive-definite we can thus use the spectral decomposition to decompose it as:

\f[
\Phi= \mathbf{V} \Lambda \mathbf{V}^T
\f]

Furthermore, because the matrix we are diagonalizing, \f$\mathbf{X X^T}\f$, is the product of a matrix and its transpose
we can use this decomposition to write:

\f[
\mathbf{X} =\mathbf{V} \Lambda^\frac{1}{2}
\f]

Much as in PCA there are generally a small number of large eigenvalues in \f$\Lambda\f$ and many small eigenvalues.
We can safely use only the large eigenvalues and their corresponding eigenvectors to express the relationship between
the coordinates \f$\mathbf{X}\f$.  This gives us our set of low-dimensional projections.

This derivation makes a number of assumptions about the how the low dimensional points should best be arranged to minimize
the stress. If you use an interactive optimization algorithm such as SMACOF you may thus be able to find a better
(lower-stress) projection of the points.  For more details on the assumptions made
see <a href="http://quest4rigor.com/tag/multidimensional-scaling/"> this website.</a>
*/
//+ENDPLUMEDOC

namespace PLMD {
namespace dimred {

class ClassicalMultiDimensionalScaling : public ActionShortcut {
public:
  static void registerKeywords( Keywords& keys );
  explicit ClassicalMultiDimensionalScaling( const ActionOptions& ao );
<<<<<<< HEAD
=======
  void calculateProjections( const Matrix<double>&, Matrix<double>& ) override;
>>>>>>> 5a9bc5a3
};

PLUMED_REGISTER_ACTION(ClassicalMultiDimensionalScaling,"CLASSICAL_MDS")

void ClassicalMultiDimensionalScaling::registerKeywords( Keywords& keys ) {
  ActionShortcut::registerKeywords( keys );
  keys.add("compulsory","ARG","the arguments that you would like to make the histogram for");
  keys.add("compulsory","NLOW_DIM","number of low-dimensional coordinates required");
}

ClassicalMultiDimensionalScaling::ClassicalMultiDimensionalScaling( const ActionOptions& ao):
  Action(ao),
  ActionShortcut(ao)
{
  std::string arg; parse("ARG",arg); unsigned anum=1, natoms3=0; std::string argstr; 
  AverageBase* mydata = plumed.getActionSet().selectWithLabel<AverageBase*>(arg); bool isatoms=true;
  if( !mydata ) error("input to PCA should be a COLLECT_FRAMES or COLLECT_REPLICAS object");
  for(unsigned i=0;i<mydata->getNumberOfComponents();++i) {
      std::string thislab = mydata->copyOutput(i)->getName();
      if( thislab.find(".logweights")==std::string::npos ) {
          std::string num; Tools::convert( anum, num );
          argstr += " GROUP" + num + "=" + thislab; anum++;
          if( thislab.find(".pos")!=std::string::npos ) natoms3++;
          else isatoms=false;
      }
  }
  // Calculate the dissimilarity matrix
  if( isatoms ) {
      std::string nat_str;
      readInputLine( getShortcutLabel() + "_matful: DISSIMILARITIES SQUARED " + argstr ); Tools::convert( natoms3/3, nat_str );
      readInputLine( getShortcutLabel() + "_mat: MATHEVAL PERIODIC=NO ARG1=" + getShortcutLabel() + "_matful FUNC=x/" + nat_str ); 
  } else readInputLine( getShortcutLabel() + "_mat: DISSIMILARITIES SQUARED " + argstr );  
  // Center the dissimilarity matrix
  readInputLine( getShortcutLabel() + "_cmat: CENTER_MATRIX ARG=" + getShortcutLabel() + "_mat" );
  // Diagonalize the centered dissimilarity matrix
  unsigned ndim; parse("NLOW_DIM",ndim); std::string vecstr="1"; 
  for(unsigned i=1;i<ndim;++i){ std::string num; Tools::convert( i+1, num ); vecstr += "," + num; }
  readInputLine( getShortcutLabel() + "_eig: DIAGONALIZE ARG=" + getShortcutLabel() + "_cmat VECTORS=" + vecstr );
  // And calculate the mds projections
  for(unsigned i=0;i<ndim;++i) {
      std::string num; Tools::convert( i+1, num );
      readInputLine( getShortcutLabel() + "-" +  num + ": MATHEVAL ARG1=" + getShortcutLabel() + "_eig.vals-" + num + 
                                                                 " ARG2=" + getShortcutLabel() + "_eig.vecs-" + num + 
                                                                 " FUNC=sqrt(x)*y PERIODIC=NO");
  }
}

}
}<|MERGE_RESOLUTION|>--- conflicted
+++ resolved
@@ -166,10 +166,6 @@
 public:
   static void registerKeywords( Keywords& keys );
   explicit ClassicalMultiDimensionalScaling( const ActionOptions& ao );
-<<<<<<< HEAD
-=======
-  void calculateProjections( const Matrix<double>&, Matrix<double>& ) override;
->>>>>>> 5a9bc5a3
 };
 
 PLUMED_REGISTER_ACTION(ClassicalMultiDimensionalScaling,"CLASSICAL_MDS")
