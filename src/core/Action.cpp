--- conflicted
+++ resolved
@@ -270,13 +270,8 @@
   else return false;
 }
 
-<<<<<<< HEAD
-=======
 bool Action::getCPT()const {
   return plumed.getCPT();
 }
 
-
-
->>>>>>> 9dace746
-}
+}
