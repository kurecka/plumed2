/* +++++++++++++++++++++++++++++++++++++++++++++++++++++++++++++++++++++++++
   Copyright (c) 2011-2015 The plumed team
   (see the PEOPLE file at the root of the distribution for a list of names)

   See http://www.plumed-code.org for more information.

   This file is part of plumed, version 2.

   plumed is free software: you can redistribute it and/or modify
   it under the terms of the GNU Lesser General Public License as published by
   the Free Software Foundation, either version 3 of the License, or
   (at your option) any later version.

   plumed is distributed in the hope that it will be useful,
   but WITHOUT ANY WARRANTY; without even the implied warranty of
   MERCHANTABILITY or FITNESS FOR A PARTICULAR PURPOSE.  See the
   GNU Lesser General Public License for more details.

   You should have received a copy of the GNU Lesser General Public License
   along with plumed.  If not, see <http://www.gnu.org/licenses/>.
+++++++++++++++++++++++++++++++++++++++++++++++++++++++++++++++++++++++++ */
#include "Atoms.h"
#include "ActionAtomistic.h"
#include "MDAtoms.h"
#include "PlumedMain.h"
#include "tools/OpenMP.h"
#include "tools/Pbc.h"
#include <algorithm>
#include <iostream>
#include <string>

using namespace std;

namespace PLMD {

/// We assume that charges and masses are constant along the simulation
/// Set this to false if you want to revert to the original (expensive) behavior
static const bool shareMassAndChargeOnlyAtFirstStep=true;

class PlumedMain;

Atoms::Atoms(PlumedMain&plumed):
  natoms(0),
  pbc(*new Pbc),
  energy(0.0),
  dataCanBeSet(false),
  collectEnergy(0.0),
  energyHasBeenSet(false),
  positionsHaveBeenSet(0),
  massesHaveBeenSet(false),
  chargesHaveBeenSet(false),
  boxHasBeenSet(false),
  forcesHaveBeenSet(0),
  virialHasBeenSet(false),
  massAndChargeOK(false),
  shuffledAtoms(0),
  plumed(plumed),
  naturalUnits(false),
  timestep(0.0),
  forceOnEnergy(0.0),
  kbT(0.0),
  asyncSent(false),
  atomsNeeded(false),
  ddStep(0)
{
  mdatoms=MDAtomsBase::create(sizeof(double));
}

Atoms::~Atoms(){
  if(actions.size()>0){
    std::cerr<<"WARNING: there is some inconsistency in action added to atoms, as some of them were not properly destroyed. This might indicate an internal bug!!\n";
  }
  delete mdatoms;
  delete &pbc;
}

void Atoms::startStep(){
  collectEnergy=false; energyHasBeenSet=false; positionsHaveBeenSet=0;
  massesHaveBeenSet=false; chargesHaveBeenSet=false; boxHasBeenSet=false;
  forcesHaveBeenSet=0; virialHasBeenSet=false; dataCanBeSet=true;
}

void Atoms::setBox(void*p){
  mdatoms->setBox(p);
  Tensor b; mdatoms->getBox(b); boxHasBeenSet=true;
}

void Atoms::setPositions(void*p){
  plumed_massert( dataCanBeSet ,"setPositions must be called after setStep in MD code interface");
  plumed_massert( p || gatindex.size()==0, "NULL position pointer with non-zero local atoms");
  mdatoms->setp(p); positionsHaveBeenSet=3;
}

void Atoms::setMasses(void*p){
  plumed_massert( dataCanBeSet ,"setMasses must be called after setStep in MD code interface");
  plumed_massert( p || gatindex.size()==0, "NULL mass pointer with non-zero local atoms");
  mdatoms->setm(p); massesHaveBeenSet=true;

}

void Atoms::setCharges(void*p){
  plumed_massert( dataCanBeSet, "setCharges must be called after setStep in MD code interface");
  plumed_massert( p || gatindex.size()==0, "NULL charges pointer with non-zero local atoms");
  mdatoms->setc(p); chargesHaveBeenSet=true;
}

void Atoms::setVirial(void*p){
  plumed_massert( dataCanBeSet ,"setVirial must be called after setStep in MD code interface");
  mdatoms->setVirial(p); virialHasBeenSet=true;
  
}

void Atoms::setEnergy(void*p){
  plumed_massert( dataCanBeSet ,"setEnergy must be called after setStep in MD code interface");
  MD2double(p,md_energy);
  md_energy*=MDUnits.getEnergy()/units.getEnergy();
  energyHasBeenSet=true;
}

void Atoms::setForces(void*p){
  plumed_massert( dataCanBeSet ,"setForces must be called after setStep in MD code interface");
  plumed_massert( p || gatindex.size()==0, "NULL force pointer with non-zero local atoms");
  forcesHaveBeenSet=3;
  mdatoms->setf(p);
}

void Atoms::setPositions(void*p,int i){
  plumed_massert( dataCanBeSet ,"setPositions must be called after setStep in MD code interface");
  plumed_massert( p || gatindex.size()==0, "NULL positions pointer with non-zero local atoms");
  mdatoms->setp(p,i); positionsHaveBeenSet++;
}

void Atoms::setForces(void*p,int i){
  plumed_massert( dataCanBeSet ,"setForces must be called after setStep in MD code interface");
  plumed_massert( p || gatindex.size()==0, "NULL force pointer with non-zero local atoms");
  mdatoms->setf(p,i); forcesHaveBeenSet++;
}

void Atoms::share(){
  std::set<AtomNumber> unique;
// At first step I scatter all the atoms so as to store their mass and charge
// Notice that this works with the assumption that charges and masses are
// not changing during the simulation!
  if(!massAndChargeOK && shareMassAndChargeOnlyAtFirstStep){
    shareAll();
    return;
  }
<<<<<<< HEAD
  for(unsigned i=0;i<actions.size();i++) if(actions[i]->isActive()) {
    if(dd && shuffledAtoms){
=======
  if(dd && shuffledAtoms>0){
    for(unsigned i=0;i<actions.size();i++) if(actions[i]->isActive()) {
>>>>>>> eafefd26
      unique.insert(actions[i]->getUnique().begin(),actions[i]->getUnique().end());
    }
    if(!actions[i]->getUnique().empty()) atomsNeeded=true;
  }
  share(unique);
}

void Atoms::shareAll(){
  std::set<AtomNumber> unique;
  if(dd && shuffledAtoms>0)
    for(int i=0;i<natoms;i++) unique.insert(AtomNumber::index(i));
  atomsNeeded=true;
  share(unique);
}

void Atoms::share(const std::set<AtomNumber>& unique){
  plumed_assert( positionsHaveBeenSet==3 && massesHaveBeenSet );
  virial.zero();
  if(int(gatindex.size())==natoms){
// not sure this parallelization helps
#pragma omp parallel for num_threads(OpenMP::getGoodNumThreads(forces))
    for(unsigned i=0;i<natoms;i++) forces[i].zero();
  } else {
    for(unsigned i=0;i<gatindex.size();i++) forces[gatindex[i]].zero();
  }
  for(unsigned i=getNatoms();i<positions.size();i++) forces[i].zero(); // virtual atoms
  forceOnEnergy=0.0;
  mdatoms->getBox(box);

  if(!atomsNeeded) return;

  atomsNeeded=false;

  if(int(gatindex.size())==natoms && !shuffledAtoms){
// faster version, which retrieves all atoms
    mdatoms->getPositions(0,natoms,positions);
  } else {
// version that picks only atoms that are available on this proc
    mdatoms->getPositions(gatindex,positions);
  }
// how many double per atom should be scattered:
  int ndata=3;
  if(!massAndChargeOK){
    ndata=5;
    mdatoms->getCharges(gatindex,charges);
    mdatoms->getMasses(gatindex,masses);
  }
<<<<<<< HEAD

  if(dd && shuffledAtoms){
=======
  if(dd && shuffledAtoms>0){
>>>>>>> eafefd26
    if(dd.async){
      for(unsigned i=0;i<dd.mpi_request_positions.size();i++) dd.mpi_request_positions[i].wait();
      for(unsigned i=0;i<dd.mpi_request_index.size();i++)     dd.mpi_request_index[i].wait();
    }
    int count=0;
    for(std::set<AtomNumber>::const_iterator p=unique.begin();p!=unique.end();++p){
      if(dd.g2l[p->index()]>=0){
        dd.indexToBeSent[count]=p->index();
        dd.positionsToBeSent[ndata*count+0]=positions[p->index()][0];
        dd.positionsToBeSent[ndata*count+1]=positions[p->index()][1];
        dd.positionsToBeSent[ndata*count+2]=positions[p->index()][2];
        if(!massAndChargeOK){
          dd.positionsToBeSent[ndata*count+3]=masses[p->index()];
          dd.positionsToBeSent[ndata*count+4]=charges[p->index()];
        }
        count++;
      }
    }
    if(dd.async){
      asyncSent=true;
      dd.mpi_request_positions.resize(dd.Get_size());
      dd.mpi_request_index.resize(dd.Get_size());
      for(int i=0;i<dd.Get_size();i++){
        dd.mpi_request_index[i]=dd.Isend(&dd.indexToBeSent[0],count,i,666);
        dd.mpi_request_positions[i]=dd.Isend(&dd.positionsToBeSent[0],ndata*count,i,667);
      }
    }else{
      const int n=(dd.Get_size());
      vector<int> counts(n);
      vector<int> displ(n);
      vector<int> counts5(n);
      vector<int> displ5(n);
      dd.Allgather(count,counts);
      displ[0]=0;
      for(int i=1;i<n;++i) displ[i]=displ[i-1]+counts[i-1];
      for(int i=0;i<n;++i) counts5[i]=counts[i]*ndata;
      for(int i=0;i<n;++i) displ5[i]=displ[i]*ndata;
      dd.Allgatherv(&dd.indexToBeSent[0],count,&dd.indexToBeReceived[0],&counts[0],&displ[0]);
      dd.Allgatherv(&dd.positionsToBeSent[0],ndata*count,&dd.positionsToBeReceived[0],&counts5[0],&displ5[0]);
      int tot=displ[n-1]+counts[n-1];
      for(int i=0;i<tot;i++){
        positions[dd.indexToBeReceived[i]][0]=dd.positionsToBeReceived[ndata*i+0];
        positions[dd.indexToBeReceived[i]][1]=dd.positionsToBeReceived[ndata*i+1];
        positions[dd.indexToBeReceived[i]][2]=dd.positionsToBeReceived[ndata*i+2];
        if(!massAndChargeOK){
          masses[dd.indexToBeReceived[i]]      =dd.positionsToBeReceived[ndata*i+3];
          charges[dd.indexToBeReceived[i]]     =dd.positionsToBeReceived[ndata*i+4];
        }
      }
    }
  }
}

void Atoms::wait(){
  dataCanBeSet=false; // Everything should be set by this stage
// How many double per atom should be scattered
  int ndata=3;
  if(!massAndChargeOK)ndata=5;

  if(dd){
    dd.Bcast(box,0);
  }
  pbc.setBox(box);

  if(collectEnergy) energy=md_energy;

  if(dd && shuffledAtoms>0){
// receive toBeReceived
    if(asyncSent){
      Communicator::Status status;
      int count=0;
      for(int i=0;i<dd.Get_size();i++){
        dd.Recv(&dd.indexToBeReceived[count],dd.indexToBeReceived.size()-count,i,666,status);
        int c=status.Get_count<int>();
        dd.Recv(&dd.positionsToBeReceived[ndata*count],dd.positionsToBeReceived.size()-ndata*count,i,667);
        count+=c;
      }
      for(int i=0;i<count;i++){
        positions[dd.indexToBeReceived[i]][0]=dd.positionsToBeReceived[ndata*i+0];
        positions[dd.indexToBeReceived[i]][1]=dd.positionsToBeReceived[ndata*i+1];
        positions[dd.indexToBeReceived[i]][2]=dd.positionsToBeReceived[ndata*i+2];
        if(!massAndChargeOK){
          masses[dd.indexToBeReceived[i]]      =dd.positionsToBeReceived[ndata*i+3];
          charges[dd.indexToBeReceived[i]]     =dd.positionsToBeReceived[ndata*i+4];
        }
      }
      asyncSent=false;
    }
    if(collectEnergy) dd.Sum(energy);
  }
// I take note that masses and charges have been set once for all
// at the beginning of the simulation.
  if(shareMassAndChargeOnlyAtFirstStep) massAndChargeOK=true;
}

void Atoms::updateForces(){
  plumed_assert( forcesHaveBeenSet==3 );
  if(forceOnEnergy*forceOnEnergy>epsilon){
     double alpha=1.0-forceOnEnergy;
     mdatoms->rescaleForces(gatindex,alpha);
  }
  mdatoms->updateForces(gatindex,forces);
  if( !plumed.novirial && dd.Get_rank()==0 ){
      plumed_assert( virialHasBeenSet );
      mdatoms->updateVirial(virial);
  }
}

void Atoms::setNatoms(int n){
  natoms=n;
  positions.resize(n);
  forces.resize(n);
  masses.resize(n);
  charges.resize(n);
  gatindex.resize(n);
  for(unsigned i=0;i<gatindex.size();i++) gatindex[i]=i;
}


void Atoms::add(const ActionAtomistic*a){
  actions.push_back(a);
}

void Atoms::remove(const ActionAtomistic*a){
  vector<const ActionAtomistic*>::iterator f=find(actions.begin(),actions.end(),a);
  plumed_massert(f!=actions.end(),"cannot remove an action registered to atoms");
  actions.erase(f);
}


void Atoms::DomainDecomposition::enable(Communicator& c){
  on=true;
  Set_comm(c.Get_comm());
  async=Get_size()<10;
}

void Atoms::setAtomsNlocal(int n){
  gatindex.resize(n);
  if(dd){
    dd.g2l.resize(natoms,-1);
    dd.positionsToBeSent.resize(n*5,0.0);
    dd.positionsToBeReceived.resize(natoms*5,0.0);
    dd.indexToBeSent.resize(n,0);
    dd.indexToBeReceived.resize(natoms,0);
  };
}

void Atoms::setAtomsGatindex(int*g,bool fortran){
  plumed_massert( g || gatindex.size()==0, "NULL gatindex pointer with non-zero local atoms");
  ddStep=plumed.getStep();
  if(fortran){
      for(unsigned i=0;i<gatindex.size();i++) gatindex[i]=g[i]-1;
  } else {
      for(unsigned i=0;i<gatindex.size();i++) gatindex[i]=g[i];
  }
  for(unsigned i=0;i<dd.g2l.size();i++) dd.g2l[i]=-1;
  if( gatindex.size()==natoms ){
      shuffledAtoms=0;
      for(unsigned i=0;i<gatindex.size();i++){
          if( gatindex[i]!=i ){ shuffledAtoms=1; break; }
      }
  } else {
      shuffledAtoms=1;
  }
  if(dd){
     dd.Sum(shuffledAtoms);
     for(unsigned i=0;i<gatindex.size();i++) dd.g2l[gatindex[i]]=i;
  }
}

void Atoms::setAtomsContiguous(int start){
  ddStep=plumed.getStep();
  for(unsigned i=0;i<gatindex.size();i++) gatindex[i]=start+i;
  for(unsigned i=0;i<dd.g2l.size();i++) dd.g2l[i]=-1;
  if(dd) for(unsigned i=0;i<gatindex.size();i++) dd.g2l[gatindex[i]]=i;
  if(gatindex.size()<natoms) shuffledAtoms=1;
}

void Atoms::setRealPrecision(int p){
  delete mdatoms;
  mdatoms=MDAtomsBase::create(p);
}

int Atoms::getRealPrecision()const{
  return mdatoms->getRealPrecision();
}

void Atoms::MD2double(const void*m,double&d)const{
  plumed_assert(mdatoms); mdatoms->MD2double(m,d);
}
void Atoms::double2MD(const double&d,void*m)const{
  plumed_assert(mdatoms); mdatoms->double2MD(d,m);
}

void Atoms::updateUnits(){
  mdatoms->setUnits(units,MDUnits);
}

void Atoms::setTimeStep(void*p){
  MD2double(p,timestep);
}

double Atoms::getTimeStep()const{
  return timestep/units.getTime()*MDUnits.getTime();
}

void Atoms::setKbT(void*p){
  MD2double(p,kbT);
}

double Atoms::getKbT()const{
  return kbT/units.getEnergy()*MDUnits.getEnergy();
}


void Atoms::createFullList(int*n){
  vector<AtomNumber> fullListTmp;
  for(unsigned i=0;i<actions.size();i++) if(actions[i]->isActive())
    fullListTmp.insert(fullListTmp.end(),actions[i]->getUnique().begin(),actions[i]->getUnique().end());
  std::sort(fullListTmp.begin(),fullListTmp.end());
  int nn=std::unique(fullListTmp.begin(),fullListTmp.end())-fullListTmp.begin();
  fullList.resize(nn);
  for(int i=0;i<nn;++i) fullList[i]=fullListTmp[i].index();
  *n=nn;
}

void Atoms::getFullList(int**x){
  if(!fullList.empty()) *x=&fullList[0];
  else *x=NULL;
}

void Atoms::clearFullList(){
  fullList.resize(0);
}

void Atoms::init(){
// Default: set domain decomposition to NO-decomposition, waiting for
// further instruction
  if(dd){
    setAtomsNlocal(natoms);
    setAtomsContiguous(0);
  }
}

void Atoms::setDomainDecomposition(Communicator& comm){
  dd.enable(comm);
}

void Atoms::resizeVectors(unsigned n){
  positions.resize(n);
  forces.resize(n);
  masses.resize(n);
  charges.resize(n);
}

AtomNumber Atoms::addVirtualAtom(ActionWithVirtualAtom*a){
  unsigned n=positions.size();
  resizeVectors(n+1);
  virtualAtomsActions.push_back(a);
  return AtomNumber::index(n);
}

void Atoms::removeVirtualAtom(ActionWithVirtualAtom*a){
  unsigned n=positions.size();
  plumed_massert(a==virtualAtomsActions[virtualAtomsActions.size()-1],"virtual atoms should be destroyed in reverse creation order");
  resizeVectors(n-1);
  virtualAtomsActions.pop_back();
}

void Atoms::insertGroup(const std::string&name,const std::vector<AtomNumber>&a){
  plumed_massert(groups.count(name)==0,"group named "+name+" already exists");
  groups[name]=a;
}

void Atoms::removeGroup(const std::string&name){
  plumed_massert(groups.count(name)==1,"cannot remove group named "+name);
  groups.erase(name);
}

void Atoms::writeBinary(std::ostream&o)const{
  o.write(reinterpret_cast<const char*>(&positions[0][0]),natoms*3*sizeof(double));
  o.write(reinterpret_cast<const char*>(&box(0,0)),9*sizeof(double));
  o.write(reinterpret_cast<const char*>(&energy),sizeof(double));
}

void Atoms::readBinary(std::istream&i){
  i.read(reinterpret_cast<char*>(&positions[0][0]),natoms*3*sizeof(double));
  i.read(reinterpret_cast<char*>(&box(0,0)),9*sizeof(double));
  i.read(reinterpret_cast<char*>(&energy),sizeof(double));
  pbc.setBox(box);
}

double Atoms::getKBoltzmann()const{
  if(naturalUnits) return 1.0;
  else return kBoltzmann/units.getEnergy();
}

double Atoms::getMDKBoltzmann()const{
  if(naturalUnits) return 1.0;
  else return kBoltzmann/MDUnits.getEnergy();
}

void Atoms::getLocalPositions(std::vector<Vector>& localPositions){
  localPositions.resize(gatindex.size());
  mdatoms->getLocalPositions(localPositions);
}

void Atoms::getLocalForces(std::vector<Vector>& localForces){
  localForces.resize(gatindex.size());
// not sure this parallelization helps
#pragma omp parallel for num_threads(OpenMP::getGoodNumThreads(localForces))
  for(int i=0; i<gatindex.size(); i++) localForces[i] = forces[gatindex[i]];
}

}<|MERGE_RESOLUTION|>--- conflicted
+++ resolved
@@ -145,13 +145,8 @@
     shareAll();
     return;
   }
-<<<<<<< HEAD
   for(unsigned i=0;i<actions.size();i++) if(actions[i]->isActive()) {
-    if(dd && shuffledAtoms){
-=======
-  if(dd && shuffledAtoms>0){
-    for(unsigned i=0;i<actions.size();i++) if(actions[i]->isActive()) {
->>>>>>> eafefd26
+    if(dd && shuffledAtoms>0){
       unique.insert(actions[i]->getUnique().begin(),actions[i]->getUnique().end());
     }
     if(!actions[i]->getUnique().empty()) atomsNeeded=true;
@@ -185,7 +180,7 @@
 
   atomsNeeded=false;
 
-  if(int(gatindex.size())==natoms && !shuffledAtoms){
+  if(int(gatindex.size())==natoms && shuffledAtoms==0){
 // faster version, which retrieves all atoms
     mdatoms->getPositions(0,natoms,positions);
   } else {
@@ -199,12 +194,8 @@
     mdatoms->getCharges(gatindex,charges);
     mdatoms->getMasses(gatindex,masses);
   }
-<<<<<<< HEAD
-
-  if(dd && shuffledAtoms){
-=======
+
   if(dd && shuffledAtoms>0){
->>>>>>> eafefd26
     if(dd.async){
       for(unsigned i=0;i<dd.mpi_request_positions.size();i++) dd.mpi_request_positions[i].wait();
       for(unsigned i=0;i<dd.mpi_request_index.size();i++)     dd.mpi_request_index[i].wait();
