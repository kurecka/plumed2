/* +++++++++++++++++++++++++++++++++++++++++++++++++++++++++++++++++++++++++
   Copyright (c) 2013-2016 The plumed team
   (see the PEOPLE file at the root of the distribution for a list of names)

   See http://www.plumed.org for more information.

   This file is part of plumed, version 2.

   plumed is free software: you can redistribute it and/or modify
   it under the terms of the GNU Lesser General Public License as published by
   the Free Software Foundation, either version 3 of the License, or
   (at your option) any later version.

   plumed is distributed in the hope that it will be useful,
   but WITHOUT ANY WARRANTY; without even the implied warranty of
   MERCHANTABILITY or FITNESS FOR A PARTICULAR PURPOSE.  See the
   GNU Lesser General Public License for more details.

   You should have received a copy of the GNU Lesser General Public License
   along with plumed.  If not, see <http://www.gnu.org/licenses/>.
+++++++++++++++++++++++++++++++++++++++++++++++++++++++++++++++++++++++++ */
#include "StoreDataVessel.h"

namespace PLMD {
namespace vesselbase {

void StoreDataVessel::registerKeywords( Keywords& keys ){
  Vessel::registerKeywords(keys); keys.remove("LABEL");
}

StoreDataVessel::StoreDataVessel( const VesselOptions& da ):
Vessel(da),
max_lowmem_stash(3),
vecsize(0),
nspace(0)
{
  ActionWithValue* myval=dynamic_cast<ActionWithValue*>( getAction() );
  if( !myval ) hasderiv=false;
  else hasderiv=!myval->doNotCalculateDerivatives();

  vecsize=getAction()->getNumberOfQuantities();
}

void StoreDataVessel::addActionThatUses( ActionWithVessel* actionThatUses ){
  userActions.push_back( actionThatUses );
}

void StoreDataVessel::resize(){
  plumed_dbg_assert( vecsize>0 );

  if( getAction()->lowmem || !getAction()->derivativesAreRequired() ){
     nspace = 1;
     active_der.resize( max_lowmem_stash * ( 1 + getAction()->getNumberOfDerivatives() ) );
  } else {
     nspace = 1 + getAction()->maxderivatives;
     active_der.resize( getNumberOfStoredValues() * ( 1 + getAction()->maxderivatives ) );
  }
  resizeBuffer( getNumberOfStoredValues()*vecsize*nspace );
  local_buffer.resize( getNumberOfStoredValues()*vecsize*nspace );
}

void StoreDataVessel::storeValues( const unsigned& myelem, MultiValue& myvals, std::vector<double>& buffer ) const {
  unsigned jelem = getAction()->getPositionInCurrentTaskList( myelem ); plumed_dbg_assert( jelem<getNumberOfStoredValues() );
  unsigned ibuf = bufstart + jelem * vecsize * nspace; 
  for(unsigned icomp=0;icomp<vecsize;++icomp){
      buffer[ibuf] += myvals.get(icomp); ibuf+=nspace;
  }
}

void StoreDataVessel::storeDerivatives( const unsigned& myelem, MultiValue& myvals, std::vector<double>& buffer, std::vector<unsigned>& der_list ) const {
  plumed_dbg_assert( getAction()->derivativesAreRequired() && myelem<getAction()->getFullNumberOfTasks() );
  unsigned jelem = getAction()->getPositionInCurrentTaskList( myelem );

  if( getAction()->getFullNumberOfTasks()==getNumberOfStoredValues() ){
      der_list[jelem]=myvals.getNumberActive();
      unsigned kder = getNumberOfStoredValues() + jelem * ( nspace - 1 );
      for(unsigned j=0;j<myvals.getNumberActive();++j){ der_list[kder] = myvals.getActiveIndex(j); kder++; }
  } else {
      // This ensures that active indices are gathered correctly if 
      // we have multiple tasks contributing to a stored quantity 
      unsigned kder = getNumberOfStoredValues() + jelem * ( nspace - 1 );
      for(unsigned j=0;j<myvals.getNumberActive();++j){
          bool found=false; unsigned jder = myvals.getActiveIndex(j);
          for(unsigned k=0;k<der_list[jelem];++k){
              if( der_list[kder+k]==jder ){ found=true; break; }
          }
          if(!found){ der_list[kder+der_list[jelem]]=jder; der_list[jelem]++; }
      }
  }

  // Store the values of the components and the derivatives 
  for(unsigned icomp=0;icomp<vecsize;++icomp){
     unsigned ibuf = bufstart + jelem * ( vecsize*nspace ) + icomp*nspace + 1;
     for(unsigned j=0;j<myvals.getNumberActive();++j){
        unsigned jder=myvals.getActiveIndex(j);
        buffer[ibuf] += myvals.getDerivative( icomp, jder ); ibuf++;   
     }
  }
}

void StoreDataVessel::retrieveSequentialValue( const unsigned& jelem, const bool& normed, std::vector<double>& values ) const {
  plumed_assert( values.size()==vecsize );
  unsigned ibuf = jelem * vecsize * nspace;
  for(unsigned i=0;i<vecsize;++i){ values[i]=local_buffer[ibuf]; ibuf+=nspace; }
  if( normed && values.size()>2 ) getAction()->normalizeVector( values ); 
}

void StoreDataVessel::retrieveValueWithIndex( const unsigned& myelem, const bool& normed, std::vector<double>& values ) const {
<<<<<<< HEAD
  plumed_dbg_assert( values.size()==vecsize );
  unsigned jelem = getAction()->getPositionInCurrentTaskList( myelem );
=======
  plumed_assert( values.size()==vecsize );
  unsigned jelem = getStoreIndex( myelem );
>>>>>>> 917675f2
  retrieveSequentialValue( jelem, normed, values );
}

double StoreDataVessel::retrieveWeightWithIndex( const unsigned& myelem ) const {
  unsigned jelem = getStoreIndex( myelem ); unsigned ibuf = jelem * vecsize * nspace; return local_buffer[ibuf];
}

void StoreDataVessel::retrieveDerivatives( const unsigned& myelem, const bool& normed, MultiValue& myvals ){
  plumed_dbg_assert( myvals.getNumberOfValues()==vecsize && myvals.getNumberOfDerivatives()==getAction()->getNumberOfDerivatives() );

  myvals.clearAll();
  if( getAction()->lowmem ){
      recalculateStoredQuantity( myelem, myvals );
      if( normed ) getAction()->normalizeVectorDerivatives( myvals );
  } else {
      unsigned jelem = getAction()->getPositionInCurrentTaskList( myelem );
      // Retrieve the derivatives for elements 0 and 1 - weight and norm
      for(unsigned icomp=0;icomp<vecsize;++icomp){
          unsigned ibuf = jelem * ( vecsize*nspace ) + icomp*nspace + 1;
          unsigned kder = getNumberOfStoredValues() + jelem * ( nspace - 1 );
          for(unsigned j=0;j<active_der[jelem];++j){
              myvals.addDerivative( icomp, active_der[kder], local_buffer[ibuf] );
              kder++; ibuf++;
          }
      }
      if( normed ) getAction()->normalizeVectorDerivatives( myvals );
      // Now ensure appropriate parts of list are activated
      myvals.emptyActiveMembers();
      unsigned kder = getNumberOfStoredValues() + jelem * ( nspace - 1 );
      for(unsigned j=0;j<active_der[jelem];++j){ myvals.putIndexInActiveArray( active_der[kder] ); kder++; }
      myvals.sortActiveList();
  } 
}

void StoreDataVessel::calculate( const unsigned& current, MultiValue& myvals, std::vector<double>& buffer, std::vector<unsigned>& der_list ) const {

  if( myvals.get(0)>epsilon ){
     storeValues( current, myvals, buffer );
     if( !(getAction()->lowmem) && getAction()->derivativesAreRequired() ) storeDerivatives( current, myvals, buffer, der_list );
  } 

  return;
}

void StoreDataVessel::finish( const std::vector<double>& buffer ){
  // Store the buffer locally
  for(unsigned i=0;i<local_buffer.size();++i) local_buffer[i]=buffer[bufstart+i];
}


void StoreDataVessel::setActiveValsAndDerivatives( const std::vector<unsigned>& der_index ){
  if( !getAction()->lowmem && getAction()->derivativesAreRequired() ){
      for(unsigned i=0;i<der_index.size();++i) active_der[i]=der_index[i]; 
  }
}

void StoreDataVessel::resizeTemporyMultiValues( const unsigned& nvals ){
  for(unsigned i=0;i<nvals;++i) my_tmp_vals.push_back( MultiValue(0,0) );
}

MultiValue& StoreDataVessel::getTemporyMultiValue( const unsigned& ind ){
  plumed_dbg_assert( ind<my_tmp_vals.size() ); return my_tmp_vals[ind];
}

}
}<|MERGE_RESOLUTION|>--- conflicted
+++ resolved
@@ -106,13 +106,8 @@
 }
 
 void StoreDataVessel::retrieveValueWithIndex( const unsigned& myelem, const bool& normed, std::vector<double>& values ) const {
-<<<<<<< HEAD
-  plumed_dbg_assert( values.size()==vecsize );
-  unsigned jelem = getAction()->getPositionInCurrentTaskList( myelem );
-=======
   plumed_assert( values.size()==vecsize );
   unsigned jelem = getStoreIndex( myelem );
->>>>>>> 917675f2
   retrieveSequentialValue( jelem, normed, values );
 }
 
