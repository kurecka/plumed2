/* +++++++++++++++++++++++++++++++++++++++++++++++++++++++++++++++++++++++++
   Copyright (c) 2013-2016 The plumed team
   (see the PEOPLE file at the root of the distribution for a list of names)

   See http://www.plumed.org for more information.

   This file is part of plumed, version 2.

   plumed is free software: you can redistribute it and/or modify
   it under the terms of the GNU Lesser General Public License as published by
   the Free Software Foundation, either version 3 of the License, or
   (at your option) any later version.

   plumed is distributed in the hope that it will be useful,
   but WITHOUT ANY WARRANTY; without even the implied warranty of
   MERCHANTABILITY or FITNESS FOR A PARTICULAR PURPOSE.  See the
   GNU Lesser General Public License for more details.

   You should have received a copy of the GNU Lesser General Public License
   along with plumed.  If not, see <http://www.gnu.org/licenses/>.
+++++++++++++++++++++++++++++++++++++++++++++++++++++++++++++++++++++++++ */
#include "FunctionVessel.h"
#include "core/ActionWithValue.h"

namespace PLMD{
namespace vesselbase{

void FunctionVessel::registerKeywords( Keywords& keys ){
  ValueVessel::registerKeywords( keys );
}

FunctionVessel::FunctionVessel( const VesselOptions& da ):
ValueVessel(da),
norm(false),
usetol(false)
{
  diffweight=getAction()->weightHasDerivatives;
}

void FunctionVessel::resize(){
  if( getAction()->derivativesAreRequired() ){
     unsigned nderivatives=getAction()->getNumberOfDerivatives();
     getFinalValue()->resizeDerivatives( nderivatives );
     resizeBuffer( (1+nderivatives)*2 ); 
     diffweight=getAction()->weightHasDerivatives;
  } else {
     resizeBuffer(2);
     diffweight=false;  // Don't need to worry about differentiable weights if no derivatives
  }
}

void FunctionVessel::calculate( const unsigned& current, MultiValue& myvals, std::vector<double>& buffer, std::vector<unsigned>& der_list ) const {
  unsigned nderivatives=getFinalValue()->getNumberOfDerivatives();
  double weight=myvals.get(0); 
  plumed_dbg_assert( weight>=getTolerance() );  

  // This deals with the value
<<<<<<< HEAD
  double dval, f=calcTransform( myvals.get(mycomponent), dval );
=======
  double dval, f=calcTransform( myvals.get(mycomp), dval );
>>>>>>> 33d3d5ef

  if( norm ){
     if( usetol && weight<getTolerance() ) return;
     buffer[bufstart+1+nderivatives] += weight;
     if( getAction()->derivativesAreRequired() && diffweight ) myvals.chainRule( 0, 1, 1, 0, 1.0, bufstart, buffer );
  }

  double contr=weight*f;
  if( usetol && contr<getTolerance() ) return;
  buffer[bufstart] += contr;

<<<<<<< HEAD
  if( getAction()->derivativesAreRequired() ){
     if( diffweight ) myvals.chainRule( 0, 0, 1, 0, f, bufstart, buffer ); 
     if( fabs(dval)>0.0 ) myvals.chainRule( mycomponent, 0, 1, 0, weight*dval, bufstart, buffer );
  }
=======
  if( diffweight ) myvals.chainRule( 0, 0, 1, 0, f, bufstart, buffer ); 
  if( getAction()->derivativesAreRequired() && fabs(dval)>0.0 ) myvals.chainRule( mycomp, 0, 1, 0, weight*dval, bufstart, buffer );
>>>>>>> 33d3d5ef

  return;
}

double FunctionVessel::calcTransform( const double& , double& ) const { 
  plumed_error(); return 1.0; 
}

void FunctionVessel::finish( const std::vector<double>& buffer ){
  unsigned nderivatives=getFinalValue()->getNumberOfDerivatives();
  if( norm && diffweight ){
      double dv, val=finalTransform( buffer[bufstart], dv), weight=buffer[bufstart+1+nderivatives];
      getFinalValue()->set( val / weight );
      for(unsigned i=0;i<nderivatives;++i){
         getFinalValue()->addDerivative( i, buffer[bufstart+1+i]/weight - val*buffer[bufstart+1+nderivatives+1+i]/(weight*weight) );
      }
  } else if( norm ){
     double dv, val=finalTransform( buffer[bufstart], dv), weight=buffer[bufstart+1+nderivatives];
     getFinalValue()->set( val / weight );
     for(unsigned i=0;i<nderivatives;++i) getFinalValue()->addDerivative( i, buffer[bufstart+1+i]/weight );
  } else {
     double dv, val=finalTransform( buffer[bufstart], dv); getFinalValue()->set( val );
     for(unsigned i=0;i<nderivatives;++i) getFinalValue()->addDerivative( i, dv*buffer[bufstart+1+i] );
  }
}

double FunctionVessel::finalTransform( const double& val, double& dv ){
  dv=1.0; return val;
}

}
}
<|MERGE_RESOLUTION|>--- conflicted
+++ resolved
@@ -55,11 +55,7 @@
   plumed_dbg_assert( weight>=getTolerance() );  
 
   // This deals with the value
-<<<<<<< HEAD
-  double dval, f=calcTransform( myvals.get(mycomponent), dval );
-=======
   double dval, f=calcTransform( myvals.get(mycomp), dval );
->>>>>>> 33d3d5ef
 
   if( norm ){
      if( usetol && weight<getTolerance() ) return;
@@ -71,15 +67,8 @@
   if( usetol && contr<getTolerance() ) return;
   buffer[bufstart] += contr;
 
-<<<<<<< HEAD
-  if( getAction()->derivativesAreRequired() ){
-     if( diffweight ) myvals.chainRule( 0, 0, 1, 0, f, bufstart, buffer ); 
-     if( fabs(dval)>0.0 ) myvals.chainRule( mycomponent, 0, 1, 0, weight*dval, bufstart, buffer );
-  }
-=======
   if( diffweight ) myvals.chainRule( 0, 0, 1, 0, f, bufstart, buffer ); 
   if( getAction()->derivativesAreRequired() && fabs(dval)>0.0 ) myvals.chainRule( mycomp, 0, 1, 0, weight*dval, bufstart, buffer );
->>>>>>> 33d3d5ef
 
   return;
 }
