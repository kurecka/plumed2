--- conflicted
+++ resolved
@@ -137,11 +137,8 @@
 - fixed `plumed-config` that was not working.
 - log file points to the `config.txt` files to allow users to check which features were available in that compiled version.
 - `make clean` in root dir now also cleans `vim` subdirectory.
-<<<<<<< HEAD
 - Resolved problem with nan in SMAC with SPECIESA and SPECIESB involving molecules that are the same
-=======
 - Updated gromacs patch to version 2016.3 
->>>>>>> 29869251
 
 For developers:
 - Cppcheck on travis-ci has been updated to 1.77.
