/**

\page Analysis Analysis

<<<<<<< HEAD
\section analysisbas Introduction

A molecular dynamics trajectory is in essence an ordered set of configurations of atoms.  Trajectory
analysis algorithms are methods that allow us to extract meaningful information from this extremely
high-dimensionality information.  In extracting this information much of the information in the trajectory
will be discarded and assumed to be irrelevant to the problem at hand.  For example, when we calculate a
histogram from a trajectory we throw away all information on the order the frames were visited during the
trajectory.  We instead opt to display a time average that shows the parts of configuration space that were  
visited most frequently.  There are many situations in which this is a reasonable thing to do as we know that
time averages are equivalent to ensemble averages in the long timescale limit and that these average probabilities
of being in different parts of configuration space, \f$P(s)\f$, are thus related to the underlying free
energy, \f$F(s)\f$, via:
\f[
F(s) = - k_B T \ln P(s)
\f]
In fact we can even exploit our understanding of statistical thermodynamics and basic algebra and derive expressions
that connect the time average of the probability of being in a particular configuration in a simulaton at one temperature,
\f$T_1\f$, with the free energy at a second different temperature, \f$T_2\f$:

\f[
P(s',t) = \frac{ \sum_{t'=0}^t \delta( s(x) - s' ) \exp\left( +( \left[\frac{1}{T_1} - \frac{1}{T_2}\right] \frac{U(x,t')}{k_B} \right) }{ \sum_{t'=0}^t \exp\left( +\left[\frac{1}{T_1} - \frac{1}{T_2}\right] \frac{U(x,t')}{k_B} \right) }
\f]

Similarly, we can exploit statistical thermodynamics to calculate the free energy of a configuration from the probability
of being in that configuration that was calculated in an biased simulation.

\f[
P(s',t) = \frac{ \sum_{t'=0}^t \delta( s(x) - s' ) \exp\left( +\frac{V(x,t')}{k_B T} \right) }{ \sum_{t'=0}^t \exp\left( +\frac{V(x,t')}{k_B T} \right) }
\f]

In both of these expressions we have a number of frames from a trajectory of length \f$t'\f$.  In the first of these expressions
\f$U(x,t')\f$ is the potential energy of the system (including any biases) at time \f$t'\f$.  Meanwhile, in the second of
these expressions \f$V(x,t')\f$ is the value of the simulation bias at time \f$t'\f$.  The dirac delta function, \f$\delta\f$,
on the first lines of these expressions indicates that we are going to calculate a \ref HISTOGRAM as a function of some
collective variable \f$s(x)\f$ that can be calulated from the atomic positions \f$x\f$.  Herein lies the central problem:
what collective variable function should we use in this expression?  What \f$s(x)\f$ will give us the most meaningful
interpretation of the trajectory data?  Obviously, we can use any one of the \ref colvarintro implemented in tandem
with \ref HISTOGRAM.  We can also, however, use a number of other algorithms that essentially ``learn" from our simulation
trajectory and that thus provide ways of alternative ways of displaying the probability information that can be calculated
using the various formula above.  These techniques are described in the following sections.

\section basanal Basic analysis

PLUMED contains a suite of tools that can be used to analyse simulation trjaectories.
These tools can be employed on the fly during an MD run or through driver using the 
\ref driver tool.  The simplest of these tools are:

<table align=center frame=void width=95%% cellpadding=5%%>
<tr> <td width=5%> \subpage PRINT </td> <td>Print quantities to a file.</td> </tr>
<tr> <td width=5%> \subpage DUMPATOMS </td> <td>Dump selected atoms on a file.</td> </tr>
</table>

These allow you to print colvar values or the positions of atoms to a file. 

A more complex way of analysing the data in your trajectory is to calculate a histogram
as function of a small number of collective variables.  Alternatively, by running a large 
number of simulations you can calculate committor probabilities.  The commands for doing these 
sorts of analyses within PLUMED are as follows:

<table align=center frame=void width=95%% cellpadding=5%%>
<tr> <td width=5%> \subpage HISTOGRAM </td> <td>Calculate the probability density as a function of a few CVs either using kernel density estimation, or a discretehistogram estimation. </td> </tr>
<tr> <td width=5%> \subpage COMMITTOR </td> <td>Does a committor analysis.</td> </tr> 
</table>

PLUMED then has a number of other tools for doing more sophisticated forms of analysis that are 
described in the sections that follow.

\section diag Diagnostic tools

PLUMED has a number of diagnostic tools that can be used to check that new Actions are working correctly: 

<table align=center frame=void width=95%% cellpadding=5%%>
<tr> <td width=5%> \subpage DUMPFORCES </td> <td>Dump the force acting on one of a values in a file.  </td> </tr>
<tr> <td width=5%> \subpage DUMPDERIVATIVES </td> <td>Dump the derivatives with respect to the input parameters for one or more objects (generally CVs, functions or biases).</td> </tr>
<tr> <td width=5%> \subpage DUMPMASSCHARGE </td> <td>Dump masses and charges on a selected file.</td> </tr>
<tr> <td width=5%> \subpage DUMPPROJECTIONS </td> <td>Dump the derivatives with respect to the input parameters for one or more objects (generally CVs, functions or biases).</td> </tr>
</table>

These commands allow you to test that derivatives and forces are calculated correctly
within colvars and functions.  One place where this is very useful is when you are testing whether or
not you have implemented the derivatives of a new collective variables correctly.  So for example if
we wanted to do such a test on the distance CV we would employ an input file something like this:

\verbatim
d1: DISTANCE ATOMS=1,2
d1n: DISTANCE ATOMS=1,2 NUMERICAL_DERIVATIVES
DUMPDERIVATIVES ARG=d1,d1n FILE=derivatives
\endverbatim

The first of these two distance commands calculates the analytical derivtives of the distance
while the second calculates these derivatives numerically.  Obviously, if your CV is implemented
correctly these two sets of quantities should be nearly identical.

\section dissimilaritym Calculating dissimilarity matrices

One of the simplest things that we can do with a trajectory is that we can calculate the dissimilarity between 
every pair of frames within it.  When using the \ref dimred "dimensionality reduction" algorithms described in 
the sections that follow the first step is to calculate this matrix.  Consequently, within PLUMED the following 
command will collect the trajectory data as your simulation progressed and calculate the dissimilarities: 

<table align=center frame=void width=95%% cellpadding=5%%>
<tr> <td width=5%> \subpage EUCLIDEAN_DISSIMILARITIES </td> <td> Calculate the matrix of dissimilarities between a trajectory of atomic configurations. </td> </tr>
</table>

By exploiting the functionality described in \ref dists you can calculate these dissimilarities in
a wide variety of different ways (e.g. you can use \ref RMSD, or you can use a collection of collective variable
values see \ref TARGET).  If you wish to view this dissimilarity information you can print these quantities 
to a file using:

<table align=center frame=void width=95%% cellpadding=5%%>
<tr> <td width=5%> \subpage PRINT_DISSIMILARITY_MATRIX </td> <td> Print the matrix of dissimilarities between a trajectory of atomic configurations. </td> </tr>
</table>

In addition, if PLUMED does not calculate the dissimilarities you need you can read this information from an 
external file

<table align=center frame=void width=95%% cellpadding=5%%>
<tr> <td width=5%> \subpage READ_DISSIMILARITY_MATRIX </td> <td> Read a matrix of dissimilarities between a trajectory of atomic configurations from a file. </td> </tr>
<tr> <td width=5%> \subpage READ_ANALYSIS_FRAMES </td> <td> Store the frames in trajectory to use in tandem with a dissimilarity matrix read using \ref READ_DISSIMILARITY_MATRIX </td> </tr>
</table>
 
N.B. You can only use the two commands above when you are doing post-processing.  

\section landmarks Landmark Selection

Many of the techniques described in the following sections are very computationally expensive to run on large trajectories.
A common strategy is thus to use a landmark selection algorithm to pick a particularly-reprentative subset of trajectory
frames and to only apply the expensive analysis algorithm on these configurations.  The various landmark selection algorithms
that are available in PLUMED are as follows

@LANDMARKS@

In general most of these landmark selection algorithms must be used in tandem with a \ref dissimilaritym "dissimilarity matrix" object as as follows:

\verbatim
ss1: EUCLIDEAN_DISSIMILARITIES STRIDE=1 USE_ALL_DATA ARG=d1
ll2: LANDMARK_SELECT_FPS USE_OUTPUT_DATA_FROM=ss1 NLANDMARKS=300
\endverbatim

When landmark selection is performed in this way a weight is ascribed to each of the landmark configurations.  This weight is
calculated by summing the weights of all the trajectory frames in each of the landmarks Voronoi polyhedra 
(https://en.wikipedia.org/wiki/Voronoi_diagram).  The weight of each trajectory frame is one unless you are reweighting using the
formula described in the \ref analysisbas to counteract the fact of a simulation bias or an elevated temperature.  If you are reweighting
using these formula the weight of each of the points is equal to the exponential term in the numerator of these expressions.

\section dimred Dimensionality Reduction

Many dimensionality reduction algorithms work in a manner similar to the way we use when we make maps. You start with distances 
between London, Belfast, Paris and Dublin and then you try to arrange points on a piece of paper so that the (suitably transformed) 
distances between the points in your map representing each of those cities are related to the true distances between the cities.  
Stating this more mathematically MDS endeavors to find an <a href="http://en.wikipedia.org/wiki/Isometry">isometry</a> 
between points distributed in a high-dimensional space and a set of points distributed in a low-dimensional plane.  
In other words, if we have \f$M\f$ \f$D\f$-dimensional points, \f$\mathbf{X}\f$, 
and we can calculate dissimilarities between pairs them, \f$D_{ij}\f$, we can, with an MDS calculation, try to create \f$M\f$ projections, 
\f$\mathbf{x}\f$, of the high dimensionality points in a \f$d\f$-dimensional linear space by trying to arrange the projections so that the 
Euclidean distances between pairs of them, \f$d_{ij}\f$, resemble the dissimilarities between the high dimensional points.  In short we minimize:

\f[
\chi^2 = \sum_{i \ne j} w_i w_j \left( F(D_{ij}) - f(d_{ij}) \right)^2
\f]

where \f$F(D_{ij})\f$ is some transformation of the distance between point \f$X^{i}\f$ and point \f$X^{j}\f$ and \f$f(d_{ij})\f$ is some transformation
of the distance between the projection of \f$X^{i}\f$, \f$x^i\f$, and the projection of \f$X^{j}\f$, \f$x^j\f$.  \f$w_i\f$ and \f$w_j\f$ are the weights
of configurations \f$X^i\f$ and \f$^j\f$ respectively.  These weights are caclulated using the reweighting and voronoi polyhedra approaches described in
previous sections.  A tutorial on dimensionality reduction and how it can be used to analyse simulations can be found in the tutorial \ref belfast-3 and in 
the following <a href="https://www.youtube.com/watch?v=ofC2qz0_9_A&feature=youtu.be" > short video.</a>

Within PLUMED running an input to run a dimensionality reduction algorithm can be as simple as:

\verbatim
ss1: EUCLIDEAN_DISSIMILARITIES STRIDE=1 USE_ALL_DATA ARG=d1
mds: CLASSICAL_MDS USE_OUTPUT_DATA_FROM=ss1 NLOW_DIM=2
\endverbatim

Where we have to use the \ref EUCLIDEAN_DISSIMILARITIES action here in order to calculate the matrix of dissimilarities between trajectory frames.
We can even throw some landmark selection into this procedure and perform

\verbatim
ss1: EUCLIDEAN_DISSIMILARITIES STRIDE=1 USE_ALL_DATA ARG=d1
ll2: LANDMARK_SELECT_FPS USE_OUTPUT_DATA_FROM=ss1 NLANDMARKS=300
mds: CLASSICAL_MDS USE_OUTPUT_DATA_FROM=ll2 NLOW_DIM=2
osample: PROJECT_ALL_ANALYSIS_DATA USE_OUTPUT_DATA_FROM=ss1 PROJECTION=smap
\endverbatim

Notice here that the final command allows us to caluclate the projections of all the non-landmark points that were collected by the action with
label ss1.

Dimensionality can be more complicated, however, because the stress function that calculates \f$\chi^2\f$ has to optimised rather carefully using
a number of different algorithms.  The various algorithms that can be used to optimise this function are described below

@DIMRED@

\section output Outputting the results from analysis algorithms

The following methods are available for printing the result output by the various analysis algorithms:

<table align=center frame=void width=95%% cellpadding=5%%>
<tr> <td width=5%> \subpage OUTPUT_ANALYSIS_DATA_TO_COLVAR </td> <td> Output the results from an analysis using the PLUMED colvar file format. </td> </tr>
<tr> <td width=5%> \subpage OUTPUT_ANALYSIS_DATA_TO_PDB </td> <td> Output the results from an analysis using the PDB file format.</td> </tr>
</table>

If you use the above commands to output data from one of the \ref landmarks algorithms then only the second will give you information on the 
atomic positions in your landmark configurations and their associated weights.  The first of these commands will give the values of the colvars
in the landmark configurations only.  If you use the above commands to output data from one of the \ref dimred algorithms then 
\ref OUTPUT_ANALYSIS_DATA_TO_COLVAR will give you an output file that contains the projection for each of your input points.  \ref OUTPUT_ANALYSIS_DATA_TO_PDB
will give you a PDB that contains the position of the input point, the projections and the weight of the configuration.

A nice feature of plumed is that when you use \ref landmarks algorithms or \ref dimred algorithms the output information is just a vector of 
variables.  As such you can use \ref HISTOGRAM to construct a histogram of the information generated by these algorithms.

=======
PLUMED can be used to analyse trajectories either on the fly during an MD run or via
postprocessing a trajectory using \ref driver.  About the simplest form of analysis 
that PLUMED can perform involves printing information to a file.  PLUMED can output
various different kinds of information to files as described below:

@PRINTANALYSIS@  

The \ref UPDATE_IF action allows you to do more complex things using the above print
commands. As detailed in the documentation for \ref UPDATE_IF when you put any of the above 
actions within an UPDATE_IF block then data will only be output to the file if colvars
are within particular ranges.  In other words, the above printing commands, in tandem 
with \ref UPDATE_IF, allow you to identify the frames in your trajectory that satisfy
some particular criteria and output information on those frames only.

Another useful command is the \ref COMMITTOR command.  This command can only be used when running
an molecular dynamics trajectory - it cannot be used when analysing a trajectory using \ref driver.
As detailed in the documentation for \ref COMMITTOR this command tells PLUMED (and the underlying 
MD code) to stop the calculation one some criteria is satisified.

A number of more complicated forms of analysis can be performed that take a number of frames from 
the trajectory as input.  In all these commands the STRIDE keyword is used to tell PLUMED how 
frequently to collect data from the trajectory.  In all these methods the output from the analysis
is a form of enseble average.  If you are running with a bias it is thus likely that you may want 
to reweight the trajectory frames in order to remove the effect the bias has on the static behavoir
of the system.  The following methods can thus be used to calculate weights for the various trajectory
frames so that the final ensemble average is an average for the cannonical ensemble at the appropriate 
temperature.

@REWEIGHTING@

You can then calculate ensemble averages using the following actions.

@GRIDCALC@

For many of the above commands data is accumulated on the grids.  These grids can be further 
analysed using one of the actions detailed below at some time.  

@GRIDANALYSIS@

As an example the following set of commands instructs PLUMED to calculate the distance between 
atoms 1 and 2 for every 5th frame in the trajectory and to accumulate a histogram from this data
which will be output every 100 steps (i.e. when 20 distances have been added to the histogram).

\verbatim
x: DISTANCE ATOMS=1,2
h: HISTOGRAM ARG=x GRID_MIN=0.0 GRID_MAX=3.0 GRID_BIN=100 BANDWIDTH=0.1 STRIDE=5
DUMPGRID GRID=h FILE=histo STRIDE=100 
\endverbatim

It is important to note when using commands such as the above the first frame in the trajectory is assumed 
to be the initial configuration that was input to the MD code. It is thus ignored.  Furthermore, if you are 
running with driver and you would like to analyse the whole trajectory (without specifying its length) 
and then print the result you simply call \ref DUMPGRID (or any of the commands above) without a STRIDE 
keyword as shown in the example below. 

\verbatim
x: DISTANCE ATOMS=1,2
h: HISTOGRAM ARG=x GRID_MIN=0.0 GRID_MAX=3.0 GRID_BIN=100 BANDWIDTH=0.1 STRIDE=5
DUMPGRID GRID=h FILE=histo 
\endverbatim

Please note that even with this calculation the first frame in the trajectory is ignored when computing the 
histogram.

Notice that all the commands for calculating smooth functions described above calculate some sort of 
average.  There are two ways that you may wish to average the data in your trajectory:

- You might want to calculate block averages in which the first \f$N\f$N frames in your trajectory are
averaged separately to the second block of \f$N\f$ frames.  If this is the case you should use the 
keyword CLEAR in the input to the action that calculates the smooth function.  This keyword is used to 
specify how frequently you are clearing the stored data.

- You might want to calculate an accumulate an average over the whole trajectory and output the average
accumulated at step \f$N\f$, step \f$2N\f$...  This is what PLUMED does by default so you do not need to 
use CLEAR in this case.

\section dimred Dimensionality Reduction

The remainder of the analysis tools within PLUMED allow one to do some form of dimensionality 
reduction as detailed below.

@DIMRED@

As with the grids described previously the STRIDE keyword tells PLUMED how frequently to collect data from 
the trajectory.  The RUN keyword then tells PLUMED how frequently to do the dimensionality reduction.  As
described above if RUN is not present and you are analysing trajectories using \ref driver all the data in 
the traejctory (with the expection of the first frame) will be analysed. 
>>>>>>> b5f7e42b

*/
<|MERGE_RESOLUTION|>--- conflicted
+++ resolved
@@ -2,14 +2,12 @@
 
 \page Analysis Analysis
 
-<<<<<<< HEAD
-\section analysisbas Introduction
-
-A molecular dynamics trajectory is in essence an ordered set of configurations of atoms.  Trajectory
-analysis algorithms are methods that allow us to extract meaningful information from this extremely
-high-dimensionality information.  In extracting this information much of the information in the trajectory
-will be discarded and assumed to be irrelevant to the problem at hand.  For example, when we calculate a
-histogram from a trajectory we throw away all information on the order the frames were visited during the
+PLUMED can be used to analyse trajectories either on the fly during an MD run or via
+postprocessing a trajectory using \ref driver.  A molecular dynamics trajectory is in essence an ordered 
+set of configurations of atoms.  Trajectory analysis algorithms are methods that allow us to extract meaningful 
+information from this extremely high-dimensionality information.  In extracting this information much of the 
+information in the trajectory will be discarded and assumed to be irrelevant to the problem at hand.  For example, 
+when we calculate a histogram from a trajectory we throw away all information on the order the frames were visited during the
 trajectory.  We instead opt to display a time average that shows the parts of configuration space that were  
 visited most frequently.  There are many situations in which this is a reasonable thing to do as we know that
 time averages are equivalent to ensemble averages in the long timescale limit and that these average probabilities
@@ -18,57 +16,80 @@
 \f[
 F(s) = - k_B T \ln P(s)
 \f]
-In fact we can even exploit our understanding of statistical thermodynamics and basic algebra and derive expressions
-that connect the time average of the probability of being in a particular configuration in a simulaton at one temperature,
-\f$T_1\f$, with the free energy at a second different temperature, \f$T_2\f$:
-
-\f[
-P(s',t) = \frac{ \sum_{t'=0}^t \delta( s(x) - s' ) \exp\left( +( \left[\frac{1}{T_1} - \frac{1}{T_2}\right] \frac{U(x,t')}{k_B} \right) }{ \sum_{t'=0}^t \exp\left( +\left[\frac{1}{T_1} - \frac{1}{T_2}\right] \frac{U(x,t')}{k_B} \right) }
-\f]
-
-Similarly, we can exploit statistical thermodynamics to calculate the free energy of a configuration from the probability
-of being in that configuration that was calculated in an biased simulation.
-
-\f[
-P(s',t) = \frac{ \sum_{t'=0}^t \delta( s(x) - s' ) \exp\left( +\frac{V(x,t')}{k_B T} \right) }{ \sum_{t'=0}^t \exp\left( +\frac{V(x,t')}{k_B T} \right) }
-\f]
-
-In both of these expressions we have a number of frames from a trajectory of length \f$t'\f$.  In the first of these expressions
-\f$U(x,t')\f$ is the potential energy of the system (including any biases) at time \f$t'\f$.  Meanwhile, in the second of
-these expressions \f$V(x,t')\f$ is the value of the simulation bias at time \f$t'\f$.  The dirac delta function, \f$\delta\f$,
-on the first lines of these expressions indicates that we are going to calculate a \ref HISTOGRAM as a function of some
-collective variable \f$s(x)\f$ that can be calulated from the atomic positions \f$x\f$.  Herein lies the central problem:
-what collective variable function should we use in this expression?  What \f$s(x)\f$ will give us the most meaningful
-interpretation of the trajectory data?  Obviously, we can use any one of the \ref colvarintro implemented in tandem
-with \ref HISTOGRAM.  We can also, however, use a number of other algorithms that essentially ``learn" from our simulation
-trajectory and that thus provide ways of alternative ways of displaying the probability information that can be calculated
-using the various formula above.  These techniques are described in the following sections.
-
-\section basanal Basic analysis
-
-PLUMED contains a suite of tools that can be used to analyse simulation trjaectories.
-These tools can be employed on the fly during an MD run or through driver using the 
-\ref driver tool.  The simplest of these tools are:
-
-<table align=center frame=void width=95%% cellpadding=5%%>
-<tr> <td width=5%> \subpage PRINT </td> <td>Print quantities to a file.</td> </tr>
-<tr> <td width=5%> \subpage DUMPATOMS </td> <td>Dump selected atoms on a file.</td> </tr>
-</table>
-
-These allow you to print colvar values or the positions of atoms to a file. 
-
-A more complex way of analysing the data in your trajectory is to calculate a histogram
-as function of a small number of collective variables.  Alternatively, by running a large 
-number of simulations you can calculate committor probabilities.  The commands for doing these 
-sorts of analyses within PLUMED are as follows:
-
-<table align=center frame=void width=95%% cellpadding=5%%>
-<tr> <td width=5%> \subpage HISTOGRAM </td> <td>Calculate the probability density as a function of a few CVs either using kernel density estimation, or a discretehistogram estimation. </td> </tr>
-<tr> <td width=5%> \subpage COMMITTOR </td> <td>Does a committor analysis.</td> </tr> 
-</table>
-
-PLUMED then has a number of other tools for doing more sophisticated forms of analysis that are 
-described in the sections that follow.
+About the simplest form of analysis 
+that PLUMED can perform involves printing information to a file.  PLUMED can output
+various different kinds of information to files as described below:
+
+@PRINTANALYSIS@  
+
+The \ref UPDATE_IF action allows you to do more complex things using the above print
+commands. As detailed in the documentation for \ref UPDATE_IF when you put any of the above 
+actions within an UPDATE_IF block then data will only be output to the file if colvars
+are within particular ranges.  In other words, the above printing commands, in tandem 
+with \ref UPDATE_IF, allow you to identify the frames in your trajectory that satisfy
+some particular criteria and output information on those frames only.
+
+Another useful command is the \ref COMMITTOR command.  This command can only be used when running
+an molecular dynamics trajectory - it cannot be used when analysing a trajectory using \ref driver.
+As detailed in the documentation for \ref COMMITTOR this command tells PLUMED (and the underlying 
+MD code) to stop the calculation one some criteria is satisfied.
+
+A number of more complicated forms of analysis can be performed that take a number of frames from 
+the trajectory as input.  In all these commands the STRIDE keyword is used to tell PLUMED how 
+frequently to collect data from the trajectory.  In all these methods the output from the analysis
+is a form of ensemble average.  If you are running with a bias it is thus likely that you may want 
+to reweight the trajectory frames in order to remove the effect the bias has on the static behavior
+of the system.  The following methods can thus be used to calculate weights for the various trajectory
+frames so that the final ensemble average is an average for the cannonical ensemble at the appropriate 
+temperature.
+
+@REWEIGHTING@
+
+You can then calculate ensemble averages using the following actions.
+
+@GRIDCALC@
+
+For many of the above commands data is accumulated on the grids.  These grids can be further 
+analysed using one of the actions detailed below at some time.  
+
+@GRIDANALYSIS@
+
+As an example the following set of commands instructs PLUMED to calculate the distance between 
+atoms 1 and 2 for every 5th frame in the trajectory and to accumulate a histogram from this data
+which will be output every 100 steps (i.e. when 20 distances have been added to the histogram).
+
+\verbatim
+x: DISTANCE ATOMS=1,2
+h: HISTOGRAM ARG=x GRID_MIN=0.0 GRID_MAX=3.0 GRID_BIN=100 BANDWIDTH=0.1 STRIDE=5
+DUMPGRID GRID=h FILE=histo STRIDE=100 
+\endverbatim
+
+It is important to note when using commands such as the above the first frame in the trajectory is assumed 
+to be the initial configuration that was input to the MD code. It is thus ignored.  Furthermore, if you are 
+running with driver and you would like to analyse the whole trajectory (without specifying its length) 
+and then print the result you simply call \ref DUMPGRID (or any of the commands above) without a STRIDE 
+keyword as shown in the example below. 
+
+\verbatim
+x: DISTANCE ATOMS=1,2
+h: HISTOGRAM ARG=x GRID_MIN=0.0 GRID_MAX=3.0 GRID_BIN=100 BANDWIDTH=0.1 STRIDE=5
+DUMPGRID GRID=h FILE=histo 
+\endverbatim
+
+Please note that even with this calculation the first frame in the trajectory is ignored when computing the 
+histogram.
+
+Notice that all the commands for calculating smooth functions described above calculate some sort of 
+average.  There are two ways that you may wish to average the data in your trajectory:
+
+- You might want to calculate block averages in which the first \f$N\f$N frames in your trajectory are
+averaged separately to the second block of \f$N\f$ frames.  If this is the case you should use the 
+keyword CLEAR in the input to the action that calculates the smooth function.  This keyword is used to 
+specify how frequently you are clearing the stored data.
+
+- You might want to calculate an accumulate an average over the whole trajectory and output the average
+accumulated at step \f$N\f$, step \f$2N\f$...  This is what PLUMED does by default so you do not need to 
+use CLEAR in this case.
 
 \section diag Diagnostic tools
 
@@ -124,7 +145,10 @@
 <tr> <td width=5%> \subpage READ_ANALYSIS_FRAMES </td> <td> Store the frames in trajectory to use in tandem with a dissimilarity matrix read using \ref READ_DISSIMILARITY_MATRIX </td> </tr>
 </table>
  
-N.B. You can only use the two commands above when you are doing post-processing.  
+N.B. You can only use the two commands above when you are doing post-processing.  Furthermore, as with the grids described previously the 
+STRIDE keyword tells PLUMED how frequently to collect data from the trajectory.  The RUN keyword then tells PLUMED how frequently to calculate the matrix
+of dissimilarities.  As described above if RUN is not present and you are analysing trajectories using \ref driver all the data in 
+the trajectory (with the exception of the first frame) will be analysed.  
 
 \section landmarks Landmark Selection
 
@@ -213,94 +237,4 @@
 A nice feature of plumed is that when you use \ref landmarks algorithms or \ref dimred algorithms the output information is just a vector of 
 variables.  As such you can use \ref HISTOGRAM to construct a histogram of the information generated by these algorithms.
 
-=======
-PLUMED can be used to analyse trajectories either on the fly during an MD run or via
-postprocessing a trajectory using \ref driver.  About the simplest form of analysis 
-that PLUMED can perform involves printing information to a file.  PLUMED can output
-various different kinds of information to files as described below:
-
-@PRINTANALYSIS@  
-
-The \ref UPDATE_IF action allows you to do more complex things using the above print
-commands. As detailed in the documentation for \ref UPDATE_IF when you put any of the above 
-actions within an UPDATE_IF block then data will only be output to the file if colvars
-are within particular ranges.  In other words, the above printing commands, in tandem 
-with \ref UPDATE_IF, allow you to identify the frames in your trajectory that satisfy
-some particular criteria and output information on those frames only.
-
-Another useful command is the \ref COMMITTOR command.  This command can only be used when running
-an molecular dynamics trajectory - it cannot be used when analysing a trajectory using \ref driver.
-As detailed in the documentation for \ref COMMITTOR this command tells PLUMED (and the underlying 
-MD code) to stop the calculation one some criteria is satisified.
-
-A number of more complicated forms of analysis can be performed that take a number of frames from 
-the trajectory as input.  In all these commands the STRIDE keyword is used to tell PLUMED how 
-frequently to collect data from the trajectory.  In all these methods the output from the analysis
-is a form of enseble average.  If you are running with a bias it is thus likely that you may want 
-to reweight the trajectory frames in order to remove the effect the bias has on the static behavoir
-of the system.  The following methods can thus be used to calculate weights for the various trajectory
-frames so that the final ensemble average is an average for the cannonical ensemble at the appropriate 
-temperature.
-
-@REWEIGHTING@
-
-You can then calculate ensemble averages using the following actions.
-
-@GRIDCALC@
-
-For many of the above commands data is accumulated on the grids.  These grids can be further 
-analysed using one of the actions detailed below at some time.  
-
-@GRIDANALYSIS@
-
-As an example the following set of commands instructs PLUMED to calculate the distance between 
-atoms 1 and 2 for every 5th frame in the trajectory and to accumulate a histogram from this data
-which will be output every 100 steps (i.e. when 20 distances have been added to the histogram).
-
-\verbatim
-x: DISTANCE ATOMS=1,2
-h: HISTOGRAM ARG=x GRID_MIN=0.0 GRID_MAX=3.0 GRID_BIN=100 BANDWIDTH=0.1 STRIDE=5
-DUMPGRID GRID=h FILE=histo STRIDE=100 
-\endverbatim
-
-It is important to note when using commands such as the above the first frame in the trajectory is assumed 
-to be the initial configuration that was input to the MD code. It is thus ignored.  Furthermore, if you are 
-running with driver and you would like to analyse the whole trajectory (without specifying its length) 
-and then print the result you simply call \ref DUMPGRID (or any of the commands above) without a STRIDE 
-keyword as shown in the example below. 
-
-\verbatim
-x: DISTANCE ATOMS=1,2
-h: HISTOGRAM ARG=x GRID_MIN=0.0 GRID_MAX=3.0 GRID_BIN=100 BANDWIDTH=0.1 STRIDE=5
-DUMPGRID GRID=h FILE=histo 
-\endverbatim
-
-Please note that even with this calculation the first frame in the trajectory is ignored when computing the 
-histogram.
-
-Notice that all the commands for calculating smooth functions described above calculate some sort of 
-average.  There are two ways that you may wish to average the data in your trajectory:
-
-- You might want to calculate block averages in which the first \f$N\f$N frames in your trajectory are
-averaged separately to the second block of \f$N\f$ frames.  If this is the case you should use the 
-keyword CLEAR in the input to the action that calculates the smooth function.  This keyword is used to 
-specify how frequently you are clearing the stored data.
-
-- You might want to calculate an accumulate an average over the whole trajectory and output the average
-accumulated at step \f$N\f$, step \f$2N\f$...  This is what PLUMED does by default so you do not need to 
-use CLEAR in this case.
-
-\section dimred Dimensionality Reduction
-
-The remainder of the analysis tools within PLUMED allow one to do some form of dimensionality 
-reduction as detailed below.
-
-@DIMRED@
-
-As with the grids described previously the STRIDE keyword tells PLUMED how frequently to collect data from 
-the trajectory.  The RUN keyword then tells PLUMED how frequently to do the dimensionality reduction.  As
-described above if RUN is not present and you are analysing trajectories using \ref driver all the data in 
-the traejctory (with the expection of the first frame) will be analysed. 
->>>>>>> b5f7e42b
-
 */
