/**
\mainpage Introduction

\warning This is the manual for the development version of PLUMED. It might
contain buggy code. See this page: \ref CHANGES-UNRELEASED

PLUMED is a plugin that works with a large number of molecular dynamics codes.  It can be used
to analyse features of the dynamics on-the-fly or to perform a wide variety of free energy methods.
The original PLUMED 1 was highly successful and had over 1000 users.  PLUMED 2 \cite plumed2 constitues an 
extensive rewrite of the original in a way that makes it more modular and thus easier to implement 
new methods, more straightforward to add it to MD codes and hopefully simpler to use.  
This is the user manual -  if you want to modify PLUMED or to understand how it works internally, have a look at the 
<a href="../../developer-doc/html/index.html"> developer manual </a>.

To know the difference between PLUMED 1 and PLUMED 2, and to
follow the development of PLUMED 2, you can checkout the detailed changelog:
- Changes for \ref CHANGES-2-0

<<<<<<< HEAD
See also \ref CHANGES-2-0.
=======
A short tutorial explaining how to move from PLUMED 1 to PLUMED 2 is also available (see \ref moving)

To install PLUMED 2, see this page: \subpage Installation
>>>>>>> 08606f19

\section qintro A quick introduction

To run PLUMED 2 you need to provide one input file.  In this file you specify what it
is that PLUMED should do during the course of the run.  Typically this will involve calculating 
one or more collective variables, perhaps calculating a function of these CVs
 and then doing some analysis of values of your collective variables/functions or running
some free energy method.  Details as to how to perform all these tasks and how to use the various trajectory
analsyis tools that come with PLUMED are given in:

- \subpage Colvar
- \subpage Function
- \subpage Analysis
- \subpage Bias

PLUMED can be used in one of two ways.  It can be incorporated into any one of the MD codes listed on the
\ref Installation page and used to analyse or bias a molecular dynamics run on the fly.  Alternatively, one
can use it as a standalone tool for postprocessing the results from molecular dynamics or enhanced sampling calculations.
To use PLUMED in this second way you will issue a command something like:

\verbatim
plumed <toolname> <list of input flags for that tool>
\endverbatim

The following is a list of the various standalone tools that PLUMED contains.

@TOOLS@

For all these tools and to use PLUMED as a plugin in an MD calculation you will need an input file.  Within
this input file every line is an instruction for PLUMED to perform some particular action.  This could be
 the calculation of a colvar, an occasional analysis of the trajectory or a biassing of the dynamics.  The first
word in these lines specify what particular action is to be performed.  This is then followed by a number of keywords
which provide PLUMED with more details as to how the action is to be performed.  These keywords are either single words
(in which they tell PLUMED to do the calculation in a particular way - for example NOPBC tells PLUMED to not use the periodic
bounadry conditions when calculating a particular colvar) or they can be words followed by an equals sign and a comma separated 
list - WITH NO SPACES - of numbers or characters (so for example ATOMS=1,2,3,4 tells PLUMED to use atom numbers 1,2,3 and 4 in 
the calculation of a particular colvar). Space separated lists can be used instead of commma separated list if the entire list
is enclosed in curly braces (e.g. ATOMS={1 2 3 4}).

The most important of these keywords is the label keyword as it is only by using these labels that we can pass data 
from one action to another.  As an example if you do:

\verbatim
DISTANCE ATOMS=1,2
\endverbatim
(see \ref DISTANCE)

Then PLUMED will do nothing other than read in your input file.  In contrast if you do:

\verbatim
DISTANCE ATOMS=1,2 LABEL=d1
PRINT ARG=d1 FILE=colvar STRIDE=10
\endverbatim
(see \ref PRINT)

then PLUMED will print out the value of the distance between atoms 1 and 2 every 10 steps to the file colvar as you have told
PLUMED to take the value calculated by the action d1 and to print it.  
Notice that if a word followed by a column is added at the beginning of the line (e.g. pippo:), PLUMED automatically
removes it and adds an equivalent label (LABEL=pippo).
Thus, a completely equivalent result can be obtained with the following shortcut:
\verbatim
d1: DISTANCE ATOMS=1,2
PRINT ARG=d1 FILE=colvar STRIDE=10
\endverbatim

Also notice that all the actions can be labeled, and that many actions besides normal collective variables can define
one or more value, which can be then referred using the corresponding label.

Actions can be referred also with POSIX regular expressions (see \ref Regex). For this you need to compile PLUMED with the appropriate flag.  

\section Units A note on units
By default the PLUMED inputs and outputs quantities in the following units:

- Energy - kJ/mol
- Length - nanometers
- Time - picoseconds

Unlike PLUMED 1 the units used are independent of the MD engine you are using.  If you want to change these units you can do this using the 
\subpage UNITS keyword. 

Those are the essentials but there are a few other tricks that we didn't know where else to put in the manual so we stuck them here.

\section comments Comments

If you are an organised sort of person who likes to remember what the hell you were trying to do when you ran a 
particular simulation you might find it useful to put comments in your input file.  In PLUMED you can do this as 
comments can be added using a # sign.  On any given line everything after the # sign is ignored so 
erm... yes add lines of comments or trailing comments to your hearts content as shown below (using Shakespeare is optional):

\verbatim
# This is the distance between two atoms:
DISTANCE ATOM=1,2 LABEL=d1
UPPER_WALLS ARG=d1 AT=3.0 KAPPA=3.0 LABEL=Snout # In this same interlude it doth befall. That I, one Snout by name, present a wall.
\endverbatim
(see \ref DISTANCE and \ref UPPER_WALLS)

An alternative to including comments in this way is to use line starting ENDPLUMED.  Everything in the PLUMED input after this
keyword will be ignored.

\section ContinuationLines Continuation lines

If your input lines get very long then editing them using vi and other such text editors becomes a massive pain in the arse.  
We at PLUMED are aware of this fact and thus have provided a way of doing line continuations so as to make your life that much 
easier - aren't we kind?  Well no not really, we have to use this code too.  Anyway, you can do continuations by using the "..." syntax
as this makes this: 

\verbatim
DISTANCE ATOMS1=1,300 ATOMS2=1,400 ATOMS3=1,500
\endverbatim
(see \ref DISTANCE)

equivalent to this:

\verbatim
DISTANCE ...
# we can also insert comments here
  ATOMS1=1,300
# multiple kewords per line are allowed
  ATOMS2=1,400 ATOMS3=1,500
#empty lines are also allowed

... DISTANCE
\endverbatim

\section includes Including other files in the PLUMED input

If, for some reason, you want to spread your PLUMED input over a number of files you can use \subpage INCLUDE as shown below:

\verbatim
INCLUDE FILE=filename
\endverbatim

So, for example, a single "plumed.dat" file:

\verbatim
DISTANCE ATOMS=0,1 LABEL=dist
RESTRAINT ARG=dist
\endverbatim
(see \ref DISTANCE and \ref RESTRAINT)

could be split up into two files as shown below:
 
\verbatim
DISTANCE ATOMS=0,1 LABEL=dist
INCLUDE FILE=toBeIncluded.dat
\endverbatim
plus a "toBeIncluded.dat" file
\verbatim
RESTRAINT ARG=dist
\endverbatim

However, when you do this it is important to recognise that \ref INCLUDE is a real directive that is only resolved
after all the \ref comments have been stripped and the \ref ContinuationLines have been unrolled.  This means it
is not possible to do things like:

\verbatim
# this is wrong:
DISTANCE INCLUDE FILE=options.dat
RESTRAINT ARG=dist
\endverbatim

\section load Loading shared libraries

You can introduce new functionality into PLUMED by placing it directly into the src directory and recompiling the 
PLUMED libraries.  Alternatively, if you want to keep your code independent from the rest of PLUMED (perhaps
so you can release it independely - we won't be offended), then you can create your own dynamic library.  To use this 
in conjuction with PLUMED you can then load it at runtime by using the \subpage LOAD keyword as shown below:

\verbatim
LOAD FILE=library.so
\endverbatim
 
N.B.  If your system uses a different suffix for dynamic libraries (e.g. macs use .dylib) then PLUMED will try to 
automatically adjust the suffix accordingly.

\section degub Debugging the code

The \subpage DEBUG action provides some functionality for debugging the code that may be useful if you are doing 
very intensive development of the code of if you are running on a computer with a strange architecture.

*/
<|MERGE_RESOLUTION|>--- conflicted
+++ resolved
@@ -16,13 +16,9 @@
 follow the development of PLUMED 2, you can checkout the detailed changelog:
 - Changes for \ref CHANGES-2-0
 
-<<<<<<< HEAD
-See also \ref CHANGES-2-0.
-=======
 A short tutorial explaining how to move from PLUMED 1 to PLUMED 2 is also available (see \ref moving)
 
 To install PLUMED 2, see this page: \subpage Installation
->>>>>>> 08606f19
 
 \section qintro A quick introduction
 
