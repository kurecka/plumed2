ActionVolume
abmd
ARG
adjmat
arccos
Antiparallel
antiparallel
ay
az
ballone
basisf
belfast
BerndAdaptivePath
Branduardi
Bravais
Openmp
lincs
HSP
HLE
HSE
GLH
GLU
UNK
TER
NME
iter
cb
hn
nh
protonation
CAshifts
CBshift
Cshifts
Hshifts
HAshifts
HBshifts
metainference
camshift
bz
camilloni
CamShift
Capelli
cav
cdot
Chebyshev
contactmap
contactmatrix
colvar
colvars
CMDIST
committor
crystallinity
CVs
cx
cy
cz
dat
dfs
Diaz
diagonalizing
dihedral
dimensionality
dimred
DSCORE
dn
dists
dkor
dk
je
endlink
hs
Ensing
endverbatim
expsaxs
FES
fes
FMT
frac
FUNC
gaussian
GeTe
GPATH
Granata
gromacs
histogrambead
html
intra
ij
ijk
isdb
isometry
jk
jt
kaolinite
Kohlhoff
labelled
le
legendre
linearexpansion
lj
ln
orthonormal
overline
mathrm
mathbf
mcolv
md
MDS
Mises
MPI
mth
multicolvar
multicolvars
multicolvarfunction
MultiColvarFilter
mymodules
mypath
myprotein
nan
NATOMS
NBIN
ndata
nm
pbc
PCA
pietrucci
polycrystal
png
pdb
Robustelli
provasi
rmsd
saxs
secondarystructure
SMACOF
sqrt
Steinhardt
subregion
switchingfunction
textrm
tribello
Trp
Valsson
Variationally
variationally
variational
vatom
ves
VES
virial
Von
Voth
xyz
regtest
regtests
sigmaMean
acceptSigma
histidine
CBshifts
Nshifts
expca
expcb
expco
expha
exphn
expha
exphn
expnh
acceptScale
biasDer
ftilde
ftilde
Metadynamics
metadynamics
Debye
Huckel
electrostatically
dimers
dimerized
un
centroid
mindist
TOL
kernelfunctions
translational
vibrational
DIA
HY
OY
ABF
eABF
drr
UI
Lelievre
Zheng
overdamped
abf
PMF
Fu
Haohao
Lesage
UIestimator
Langevin
egABF
Zhao
drrstate
egABF
xdrfile
gro
xtc
trr
xdrfile
VMD
GUI
gnuplot
histoA
deriv
mc
mcfile
traj
awk
ixyz
newmc
Marquadt
COVAR
observables
prefactor
prefactors
adaptively
Levenberg
hocky
LM
webpage
cgds
POSIX
REWEIGHT
chebyshev
REGRES
WITHSURFACE
MGAUSS
MOUTLIERS
LOGN
SEM
NMR
chunksize
TAGN
solvation
EEF
Waals
CHARMM
NDX
der
cryo
atomistic
hrex
cvlabel
reweighting
eRMSD
nucleobase
nucleobases
pyrimdines
vectorial
membered
lcs
xy
Rescale
rescaling
TAMD
dAFED
cltools
multicomponents
mincomp
maxcomp
isocontour
mycontour
isocontours
Lennard
rototranslate
rototranslational
ligand
invariance
DFT
FFTW
FFT
sumhills
Spiwok
xz
yz
ndx
Asphericiry
ASPHERICITY
Acylindricity
ACYLINDRICITY
Anisotropy
GTPC
HBOND
acceptor
pamm
HBPAMM
electronegative
preprocessor
intermolecular
Karplus
CCG
NCG
Voronoi
cpp
src
dylib
Lechner
Dellago
entropic
manyrestraints
matheval
pippo
modelling
reweight
posteriori
LAGMULT
INEQUAL
ps
timestep
reweighted
RDCs
MFILTER
MutiColvarFunctions
achiral
resnumbers
chainIDs
topol
gmx
GLY
dna
rna
Davide
GC
chainresiduenum
tpr
editconf
Jarzynski
residuenum
MTRANSFORM
Kearsley
iteratively
SGD
targetdist
coeffs
epath
gpath
PBMetaD
ENDMDL
covar
MAHALONOBIS
Mahalonobis
anisotropic
dipolar
gyromagnetic
GSL
CRYST
piv
namespaces
OSX
libplumedKernel
parallelize
OpenMP
NAMD
ns
Larmor
allv
Pseudorotation
Pople
endo
pseudorotation
pseudorotations
Cremer
NaCl
normed
DCs
conformational
reselect
RESELECT
rbias
ARRAYFIRE
SKETCHMAP
CONJGRAD
POINTWISE
pointwise
MOL
Renormalized
bivariate
Frechet
Weibull
bilinear
metastable
priori
kj
mol
kcal
Hartree
eV
fs
amu
optimizers
proj
config
colvartools
mklib
newcv
pdbreader
NVE
SMAP
COSINUS
NOSTRETCH
TANH
tanh
qquad
molfile
picoseconds
orthorhombic
Giorgino's
curvilinear
txt
negativebias
myfes
myhisto
Quapp
Bonomi
EDSMOD
EABFMOD
Haochuan
github
MultiColvars
MultiColvar
MAXBACKUP
gz
kJ
nanometers
MCOLVAR
GRIDCALC
CONCOMP
MATRIXF
PRINTANALYSIS
GRIDANALYSIS
MTRANSFORMS
DCOLVAR
PRINTANALYSIS
UTILS
MCOLVARB
MCOLVARF
MFILTERS
mdatoms
allatoms
gcc
intel
travis
ci
Makefile
cmake
conf
sourceme
autoconf
mpic
mpicxx
mpi
CXX
icpc
MPICXX
Autoconf
macports
BLAS
LAPACK
lxdrfile
LIBS
ldl
numpy
cython
PYTHONPATH
runtime
CXXFLAGS
MacPorts
libmyxdrfile
libsearch
MacPorts
libplumed
LDFLAGS
lblas
llapack
rpath
lgfortran
Fortran
dsyevr
DF
MACOSXX
pathtovmdplugins
TCL
libKernel
sudo
relink
relinked
modulefile
namd
qespresso
fPIC
CPPFLAGS
linkers
libmolfile
usr
hoc
bindir
openMP
mpich
openblas
allmodules
subport
devel
libxdrfile
AVX
AIX
De
virtualenv
ld
cd
prelinking
lmpi
Abhishek
Acharya
DMPICH
lplumed
dl
progname
openmmp
erm
arse
autocompletion
autocomplete
dr
bashrc
env
executables
vimrc
PHelp
filetype
PPlus
PMinus
VIMPATH
modeline
Todo
toBeIncluded
plumedf
builddir
zo
zc
omnifunc
modulename
CUDA
OpenCL
parallelized
openmp
CACHELINE
asmjit
gitk
Macbook
ntomp
libmatheval
wikipedia
lugano
px
Lugano
Variational
cntrl
namelist
plumedfile
multisander
Multisander
DBUILD
DGMX
mdrun
Ralf
NPT
setMPIFIntercomm
setMPIFIntracomm
cmd
setStopFlag
GPUs
Giorgino
symlink
CMAP
getBias
BiasValue
plumednotmaintained
Hamiltonians
dfc
Abhi
argname
setmintozero
PLMD
CoordinationBase
GPL
BG
gettimeofday
LAMMPS
Swails
CFLAGS
cppcheck
lbz
LIBSUFFIX
bluegene
linux
molinfo
readdir
argnumber
Parrinello
Tiwary
vesselbase
MultiValue
lapack
DESTDIR
num
autotools
cpt
parallelization
UNNORMALIZED
AtomValuePack
CP
Ley
endline
crystallisation
performTask
crystallisation
VectorMultiColvar
ifdef
ActionWithVessel
NaN
IMD
Piaggi
Domanski
mpirun
checkpointing
componentWithDerivatives
setBias
setMDMassUnits
setMDChargeUnits
readInputLine
performCalcNoUpdate
doCheckPoint
const
Doxygen
NaNs
LatticeReduction
Massimiliano
Capitan
Portfiles
ccache
xdr
astyle
exitcode
DYLD
Culpo
plumedcheck
El
ASYNC
conda
symmetrize
Nava
Dama
Pazurikova
gettimeofdate
gettime
chrono
changelog
LDSO
LDSHARED
libplumedWrapper
pkgconfig
makefile
MPIEXEC
installcheck
SIMD
glycine
LDSHARED
PDB
SCEXP
MAXFACTOR
pABF
Marquardt
Hozzova
atan
ptr
cxx
namespace
Bsymbolic
PWD
rdynamic
vmd
solvated
endhidden
trieste
glycosidic
NVT
autocorrelation
monte
carlo
rangle
langle
Alanine
dipeptide
alanine
wdimer
mdp
vacuo
diala
von
Ramachandran
munster
equilibrate
ILDN
ala
binless
demuxed
demuxing
trajout
xvg
ALLBIAS
fulltraj
analine
discretize
cmyc
Cmyc
BRCA
edist
comdist
inhomogeneous
Arieh
Warshel
ActionWithArguments
MSD
rama
commmittor
gplt
SMD
Nucleophillic
HETATM
trjcat
rototranslations
GISMO
vmdrc
grompp
nsteps
plotme
Verlet
Jarzyinsi
integrators
JARZ
equilibrated
thermalization
sigmoid
TOPO
PTMetaD
WTE
configurational
BEMETA
METAGUI
metagui
Microstates
microstate
Gervasio
Laio
Raiteri
Micheletti
Marinelli
et
al
cv
Biarnes
Teq
Ttot
rotameric
microstates
Vendruscolo
Baftizadeh
Piana
Leu
WTBX
Kullback
Lieber
Symmetrized
Cossio
Proc
Acad
Comun
Comput
PLOS
Ile
VIL
zwitterionic
replex
NBIASEDCV
BIASEDCV
PLoS
Commun
gnp
TRP
Ubiquitin
Cavalli
JCTC
Weare
Boomsma
Lindorff
Ferkinghoff
Lectner
FCC
Ceriotti
Cheng
Simul
Trudu
Donadio
Quigley
Lett
judgement
cambridge
Chignolin
MPhil
WTMetaD
sb
di
CINECA
cineca
topolA
topolB
uncompressing
cmap
Topologies
topologies
nstlist
Julich
doxygen
Valgrind
polymorphism
biomolecular
isocommittor
pca
Crumlin
biomolecule
biomolecules
Francesco
NOHILLS
BIASXMD
STEERPLAN
UWALL
LWALL
WATERBRIDGE
RGYR
ELSTPOT
RDF
ADF
Bussi
Cunha
topolAwat
topolBwat
charmm
eef
impl
pbmetad
univocally
deconvolve
EGAAWAASS
jcouplings
ReweightDistance
ReweightBoth
gpi
sed
metad
targetdistribution
plotCoeffs
plotFes
plotTargetDistrib
BiasedDistribution
runRestart
coeff
Kolmogorov
Smirnov
airebo
scipy
statsmodels
AIREBO
newmovie
DynamicBonds
VDW
hyperdynamics
MANYBODY
RW
fullerene
fpt
ECDF
CDF
Tetsuya
Morishita
Naoki
Watanabe
LogMFD
AFED
LogPD
LOGMFDMOD
PIVMOD
logmfd
MFD
adiabatically
isokinetic
MFD
NHILLS
Fiskissimo
Simoes
Iglesias
Javi
Silvio
Pipolo
Fabio
ArrayFire
ESDW
CECAM
lyon
Wallclock
Ferrarotti
cunha
Paissoni
samplextc
SASDAB
SASDB
MacOS
runFinalJobs
MoleOrbitalHybridAnalyst
blas
endhtmlonly
htmlonly
diagonalize
diagonalized
diagonalization
vmdrc
lammps
equilibration
xdistances
homebrew
ffmpeg
gsl
lmp
equilibrating
equilibrates
trjconv
initio
inp
dinucleotide
monophosphate
minima
analytical
eigenvector
eigenvectors
paramagnetic
PDF
regex
nanotube
covalent
amino
filename
covariance
peptide
kinase
login
wildcard
wildcards
outliers
OUTLIERS
differentiable
ramping
radians
nucleotide
efficiencies
filenames
API
SVN
refactoring
Boltzmann
unweighted
parameterize
<<<<<<< HEAD
Jakub
Nicolaus
Toruń
idlp
mdtraj
MDAnalysis
mda
vmdexec
MPa
kT
DLPOLY
Rydzewski
zcount
Multicanonical
Cauchy
OptimizerBias
Alin
jeffrey
tunable
dataset
=======
multinomial
>>>>>>> 828fca4f
<|MERGE_RESOLUTION|>--- conflicted
+++ resolved
@@ -981,7 +981,6 @@
 Boltzmann
 unweighted
 parameterize
-<<<<<<< HEAD
 Jakub
 Nicolaus
 Toruń
@@ -1002,6 +1001,4 @@
 jeffrey
 tunable
 dataset
-=======
-multinomial
->>>>>>> 828fca4f
+multinomial